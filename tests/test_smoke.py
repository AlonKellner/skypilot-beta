--- conflicted
+++ resolved
@@ -2789,14 +2789,9 @@
         'job_pipeline',
         [
             f'sky jobs launch -n {name} tests/test_yamls/pipeline.yaml -y -d',
-<<<<<<< HEAD
             # Need to wait for setup and job initialization.
             'sleep 30',
             f'{_JOB_QUEUE_WAIT}| grep {name} | head -n1 | grep "STARTING\|RUNNING"',
-=======
-            'sleep 5',
-            f'{_GET_JOB_QUEUE} | grep {name} | head -n1 | grep "STARTING\|RUNNING"',
->>>>>>> b92b47f1
             # `grep -A 4 {name}` finds the job with {name} and the 4 lines
             # after it, i.e. the 4 tasks within the job.
             # `sed -n 2p` gets the second line of the 4 lines, i.e. the first
