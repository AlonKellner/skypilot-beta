"""Util constants/functions for SkyPilot Controllers."""
import copy
import dataclasses
import enum
import getpass
import os
import tempfile
import typing
from typing import Any, Dict, Iterable, List, Optional, Set

import colorama

from sky import check as sky_check
from sky import clouds
from sky import exceptions
from sky import global_user_state
from sky import resources
from sky import sky_logging
from sky import skypilot_config
from sky.adaptors import cloudflare
from sky.clouds import gcp
from sky.data import data_utils
from sky.data import storage as storage_lib
from sky.jobs import constants as managed_job_constants
from sky.serve import constants as serve_constants
from sky.skylet import constants
from sky.utils import common
from sky.utils import common_utils
from sky.utils import env_options
from sky.utils import ux_utils

if typing.TYPE_CHECKING:
    from sky import task as task_lib
    from sky.backends import cloud_vm_ray_backend

logger = sky_logging.init_logger(__name__)

# Message thrown when APIs sky.jobs.launch(), sky.serve.up() received an invalid
# controller resources spec.
CONTROLLER_RESOURCES_NOT_VALID_MESSAGE = (
    '{controller_type} controller resources is not valid, please check '
    '~/.sky/config.yaml file and make sure '
    '{controller_type}.controller.resources is a valid resources spec. '
    'Details:\n  {err}')

<<<<<<< HEAD
=======
# The suffix for local skypilot config path for a job/service in file mounts
# that tells the controller logic to update the config with specific settings,
# e.g., removing the ssh_proxy_command when a job/service is launched in a same
# cloud as controller.
_LOCAL_SKYPILOT_CONFIG_PATH_SUFFIX = (
    '__skypilot:local_skypilot_config_path.yaml')

>>>>>>> e437e96b

@dataclasses.dataclass
class _ControllerSpec:
    """Spec for skypilot controllers."""
    controller_type: str
    name: str
    # Use a list of strings to support fallback to old names. The list is in the
    # fallback order.
    candidate_cluster_names: List[str]
    in_progress_hint: str
    decline_cancel_hint: str
    _decline_down_when_failed_to_fetch_status_hint: str
    decline_down_for_dirty_controller_hint: str
    _check_cluster_name_hint: str
    default_hint_if_non_existent: str
    connection_error_hint: str
    default_resources_config: Dict[str, Any]

    @property
    def cluster_name(self) -> str:
        """The name in candidate_cluster_names that exists, else the first."""
        for candidate_name in self.candidate_cluster_names:
            record = global_user_state.get_cluster_from_name(candidate_name)
            if record is not None:
                return candidate_name
        return self.candidate_cluster_names[0]

    @property
    def decline_down_when_failed_to_fetch_status_hint(self) -> str:
        return self._decline_down_when_failed_to_fetch_status_hint.format(
            cluster_name=self.cluster_name)

    @property
    def check_cluster_name_hint(self) -> str:
        return self._check_cluster_name_hint.format(
            cluster_name=self.cluster_name)


class Controllers(enum.Enum):
    """Skypilot controllers."""
    # NOTE(dev): Keep this align with
    # sky/cli.py::_CONTROLLER_TO_HINT_OR_RAISE
    JOBS_CONTROLLER = _ControllerSpec(
        controller_type='jobs',
        name='managed jobs controller',
        candidate_cluster_names=[
            # TODO(zhwu): by having the controller name loaded in common, it
            # will not respect the latest updated user hash.
            common.JOB_CONTROLLER_NAME,
            common.LEGACY_JOB_CONTROLLER_NAME
        ],
        in_progress_hint=(
            '* {job_info}To see all managed jobs: '
            f'{colorama.Style.BRIGHT}sky jobs queue{colorama.Style.RESET_ALL}'),
        decline_cancel_hint=(
            'Cancelling the jobs controller\'s jobs is not allowed.\nTo cancel '
            f'managed jobs, use: {colorama.Style.BRIGHT}sky jobs cancel '
            f'<managed job IDs> [--all]{colorama.Style.RESET_ALL}'),
        _decline_down_when_failed_to_fetch_status_hint=(
            f'{colorama.Fore.RED}Tearing down the jobs controller while '
            'it is in INIT state is not supported (this means a job launch '
            'is in progress or the previous launch failed), as we cannot '
            'guarantee that all the managed jobs are finished. Please wait '
            'until the jobs controller is UP or fix it with '
            f'{colorama.Style.BRIGHT}sky start '
            '{cluster_name}'
            f'{colorama.Style.RESET_ALL}.'),
        decline_down_for_dirty_controller_hint=(
            f'{colorama.Fore.RED}In-progress managed jobs found. To avoid '
            f'resource leakage, cancel all jobs first: {colorama.Style.BRIGHT}'
            f'sky jobs cancel -a{colorama.Style.RESET_ALL}\n'),
        _check_cluster_name_hint=('Cluster {cluster_name} is reserved for '
                                  'managed jobs controller.'),
        default_hint_if_non_existent='No in-progress managed jobs.',
        connection_error_hint=(
            'Failed to connect to jobs controller, please try again later.'),
        default_resources_config=managed_job_constants.CONTROLLER_RESOURCES)
    SKY_SERVE_CONTROLLER = _ControllerSpec(
        controller_type='serve',
        name='serve controller',
        candidate_cluster_names=[common.SKY_SERVE_CONTROLLER_NAME],
        in_progress_hint=(
            f'* To see detailed service status: {colorama.Style.BRIGHT}'
            f'sky serve status -a{colorama.Style.RESET_ALL}'),
        decline_cancel_hint=(
            'Cancelling the sky serve controller\'s jobs is not allowed.'),
        _decline_down_when_failed_to_fetch_status_hint=(
            f'{colorama.Fore.RED}Tearing down the sky serve controller '
            'while it is in INIT state is not supported (this means a sky '
            'serve up is in progress or the previous launch failed), as we '
            'cannot guarantee that all the services are terminated. Please '
            'wait until the sky serve controller is UP or fix it with '
            f'{colorama.Style.BRIGHT}sky start '
            '{cluster_name}'
            f'{colorama.Style.RESET_ALL}.'),
        decline_down_for_dirty_controller_hint=(
            f'{colorama.Fore.RED}Tearing down the sky serve controller is not '
            'supported, as it is currently serving the following services: '
            '{service_names}. Please terminate the services first with '
            f'{colorama.Style.BRIGHT}sky serve down -a'
            f'{colorama.Style.RESET_ALL}.'),
        _check_cluster_name_hint=('Cluster {cluster_name} is reserved for '
                                  'sky serve controller.'),
        default_hint_if_non_existent='No live services.',
        connection_error_hint=(
            'Failed to connect to serve controller, please try again later.'),
        default_resources_config=serve_constants.CONTROLLER_RESOURCES)

    @classmethod
    def from_name(cls, name: Optional[str]) -> Optional['Controllers']:
        """Check if the cluster name is a controller name.

        Returns:
            The controller if the cluster name is a controller name.
            Otherwise, returns None.
        """
        for controller in cls:
            if name in controller.value.candidate_cluster_names:
                return controller
        return None

    @classmethod
    def from_type(cls, controller_type: str) -> Optional['Controllers']:
        """Get the controller by controller type.

        Returns:
            The controller if the controller type is valid.
            Otherwise, returns None.
        """
        for controller in cls:
            if controller.value.controller_type == controller_type:
                return controller
        return None


# Install cli dependencies. Not using SkyPilot wheels because the wheel
# can be cleaned up by another process.
# TODO(zhwu): Keep the dependencies align with the ones in setup.py
def _get_cloud_dependencies_installation_commands(
        controller: Controllers) -> List[str]:
    # TODO(tian): Make dependency installation command a method of cloud
    # class and get all installation command for enabled clouds.
    commands = []
    prefix_str = 'Check & install cloud dependencies on controller: '
    # This is to make sure the shorter checking message does not have junk
    # characters from the previous message.
    empty_str = ' ' * 10
    aws_dependencies_installation = (
        'pip list | grep boto3 > /dev/null 2>&1 || pip install '
        'botocore>=1.29.10 boto3>=1.26.1; '
        # Need to separate the installation of awscli from above because some
        # other clouds will install boto3 but not awscli.
        'pip list | grep awscli> /dev/null 2>&1 || pip install "urllib3<2" '
        'awscli>=1.27.10 "colorama<0.4.5" > /dev/null 2>&1')
    for cloud in sky_check.get_cached_enabled_clouds_or_refresh():
        if isinstance(
                clouds,
            (clouds.Lambda, clouds.SCP, clouds.Fluidstack, clouds.Paperspace)):
            # no need to install any cloud dependencies for lambda, scp,
            # fluidstack and paperspace
            continue
        if isinstance(cloud, clouds.AWS):
            commands.append(f'echo -en "\\r{prefix_str}AWS{empty_str}" && ' +
                            aws_dependencies_installation)
        elif isinstance(cloud, clouds.Azure):
            commands.append(
                f'echo -en "\\r{prefix_str}Azure{empty_str}" && '
                'pip list | grep azure-cli > /dev/null 2>&1 || '
                'pip install "azure-cli>=2.31.0" azure-core '
                '"azure-identity>=1.13.0" azure-mgmt-network > /dev/null 2>&1')
            # Have to separate this installation of az blob storage from above
            # because this is newly-introduced and not part of azure-cli. We
            # need a separate installed check for this.
            commands.append(
                'pip list | grep azure-storage-blob > /dev/null 2>&1 || '
                'pip install azure-storage-blob msgraph-sdk > /dev/null 2>&1')
        elif isinstance(cloud, clouds.GCP):
            commands.append(
                f'echo -en "\\r{prefix_str}GCP{empty_str}" && '
                'pip list | grep google-api-python-client > /dev/null 2>&1 || '
                'pip install "google-api-python-client>=2.69.0" '
                '> /dev/null 2>&1')
            # Have to separate the installation of google-cloud-storage from
            # above because for a VM launched on GCP, the VM may have
            # google-api-python-client installed alone.
            commands.append(
                'pip list | grep google-cloud-storage > /dev/null 2>&1 || '
                'pip install google-cloud-storage > /dev/null 2>&1')
            commands.append(f'{gcp.GOOGLE_SDK_INSTALLATION_COMMAND}')
        elif isinstance(cloud, clouds.Kubernetes):
            commands.append(
                f'echo -en "\\r{prefix_str}Kubernetes{empty_str}" && '
                'pip list | grep kubernetes > /dev/null 2>&1 || '
                'pip install "kubernetes>=20.0.0" > /dev/null 2>&1 &&'
                # Install k8s + skypilot dependencies
                'sudo bash -c "if '
                '! command -v curl &> /dev/null || '
                '! command -v socat &> /dev/null || '
                '! command -v netcat &> /dev/null; '
                'then apt update && apt install curl socat netcat -y '
                '&> /dev/null; '
                'fi" && '
                # Install kubectl
                '(command -v kubectl &>/dev/null || '
                '(curl -s -LO "https://dl.k8s.io/release/'
                '$(curl -L -s https://dl.k8s.io/release/stable.txt)'
                '/bin/linux/amd64/kubectl" && '
                'sudo install -o root -g root -m 0755 '
                'kubectl /usr/local/bin/kubectl))')
        elif isinstance(cloud, clouds.Cudo):
            commands.append(
                f'echo -en "\\r{prefix_str}Cudo{empty_str}" && '
                'pip list | grep cudo-compute > /dev/null 2>&1 || '
                'pip install "cudo-compute>=0.1.10" > /dev/null 2>&1 && '
                'wget https://download.cudo.org/compute/cudoctl-0.3.2-amd64.deb -O ~/cudoctl.deb > /dev/null 2>&1 && '  # pylint: disable=line-too-long
                'sudo dpkg -i ~/cudoctl.deb > /dev/null 2>&1')
        elif isinstance(cloud, clouds.RunPod):
            commands.append(f'echo -en "\\r{prefix_str}RunPod{empty_str}" && '
                            'pip list | grep runpod > /dev/null 2>&1 || '
                            'pip install "runpod>=1.5.1" > /dev/null 2>&1')
        if controller == Controllers.JOBS_CONTROLLER:
            if isinstance(cloud, clouds.IBM):
                commands.append(
                    f'echo -en "\\r{prefix_str}IBM{empty_str}" '
                    '&& pip list | grep ibm-cloud-sdk-core > /dev/null 2>&1 || '
                    'pip install ibm-cloud-sdk-core ibm-vpc '
                    'ibm-platform-services ibm-cos-sdk > /dev/null 2>&1')
            elif isinstance(cloud, clouds.OCI):
                commands.append(f'echo -en "\\r{prefix_str}OCI{empty_str}" && '
                                'pip list | grep oci > /dev/null 2>&1 || '
                                'pip install oci > /dev/null 2>&1')
    if (cloudflare.NAME
            in storage_lib.get_cached_enabled_storage_clouds_or_refresh()):
        commands.append(f'echo -en "\\r{prefix_str}Cloudflare{empty_str}" && ' +
                        aws_dependencies_installation)
    commands.append(f'echo -e "\\r{prefix_str}Done for {len(commands)} '
                    'clouds."')
    return commands


def check_cluster_name_not_controller(
        cluster_name: Optional[str],
        operation_str: Optional[str] = None) -> None:
    """Errors out if the cluster name is a controller name.

    Raises:
      sky.exceptions.NotSupportedError: if the cluster name is a controller
        name, raise with an error message explaining 'operation_str' is not
        allowed.

    Returns:
      None, if the cluster name is not a controller name.
    """
    controller = Controllers.from_name(cluster_name)
    if controller is not None:
        msg = controller.value.check_cluster_name_hint
        if operation_str is not None:
            msg += f' {operation_str} is not allowed.'
        with ux_utils.print_exception_no_traceback():
            raise exceptions.NotSupportedError(msg)


# Internal only:
def download_and_stream_latest_job_log(
        backend: 'cloud_vm_ray_backend.CloudVmRayBackend',
        handle: 'cloud_vm_ray_backend.CloudVmRayResourceHandle',
        local_dir: str) -> Optional[str]:
    """Downloads and streams the latest job log.

    This function is only used by jobs controller and sky serve controller.
    """
    os.makedirs(local_dir, exist_ok=True)
    log_file = None
    try:
        log_dirs = backend.sync_down_logs(
            handle,
            # Download the log of the latest job.
            # The job_id for the managed job running on the cluster is not
            # necessarily 1, as it is possible that the worker node in a
            # multi-node cluster is preempted, and we recover the managed job
            # on the existing cluster, which leads to a larger job_id. Those
            # job_ids all represent the same logical managed job.
            job_ids=None,
            local_dir=local_dir)
    except exceptions.CommandError as e:
        logger.info(f'Failed to download the logs: '
                    f'{common_utils.format_exception(e)}')
    else:
        if not log_dirs:
            logger.error('Failed to find the logs for the user program.')
        else:
            log_dir = list(log_dirs.values())[0]
            log_file = os.path.join(log_dir, 'run.log')

            # Print the logs to the console.
            try:
                with open(log_file, 'r', encoding='utf-8') as f:
                    print(f.read())
            except FileNotFoundError:
                logger.error('Failed to find the logs for the user '
                             f'program at {log_file}.')
    return log_file


def shared_controller_vars_to_fill(
        controller: Controllers, remote_user_config_path: str,
        local_user_config: Dict[str, Any]) -> Dict[str, str]:
    if not local_user_config:
        local_user_config_path = None
    else:
        # Remove admin_policy from local_user_config so that it is not applied
        # again on the controller. This is required since admin_policy is not
        # installed on the controller.
        local_user_config.pop('admin_policy', None)
        # Remove allowed_contexts from local_user_config since the controller
        # may be running in a Kubernetes cluster with in-cluster auth and may
        # not have kubeconfig available to it. This is the typical case since
        # remote_identity default for Kubernetes is SERVICE_ACCOUNT.
        # TODO(romilb): We should check the cloud the controller is running on
        # before popping allowed_contexts. If it is not on Kubernetes,
        # we may be able to use allowed_contexts.
        local_user_config.pop('allowed_contexts', None)
        with tempfile.NamedTemporaryFile(
                delete=False,
                suffix=_LOCAL_SKYPILOT_CONFIG_PATH_SUFFIX) as temp_file:
            common_utils.dump_yaml(temp_file.name, dict(**local_user_config))
        local_user_config_path = temp_file.name

    vars_to_fill: Dict[str, Any] = {
        'cloud_dependencies_installation_commands':
            _get_cloud_dependencies_installation_commands(controller),
        # We need to activate the python environment on the controller to ensure
        # cloud SDKs are installed in SkyPilot runtime environment and can be
        # accessed.
        'sky_activate_python_env': constants.ACTIVATE_SKY_REMOTE_PYTHON_ENV,
        'sky_python_cmd': constants.SKY_PYTHON_CMD,
        'local_user_config_path': local_user_config_path,
    }
    env_vars: Dict[str, str] = {
        env.value: '1' for env in env_options.Options if env.get()
    }
    env_vars.update({
        # Should not use $USER here, as that env var can be empty when
        # running in a container.
        constants.USER_ENV_VAR: getpass.getuser(),
        constants.USER_ID_ENV_VAR: common_utils.get_user_hash(),
        # Skip cloud identity check to avoid the overhead.
        env_options.Options.SKIP_CLOUD_IDENTITY_CHECK.value: '1',
    })
    if skypilot_config.loaded():
        # Only set the SKYPILOT_CONFIG env var if the user has a config file.
        env_vars[
            skypilot_config.ENV_VAR_SKYPILOT_CONFIG] = remote_user_config_path
    vars_to_fill['controller_envs'] = env_vars
    return vars_to_fill


def get_controller_resources(
    controller: Controllers,
    task_resources: Iterable['resources.Resources'],
) -> Set['resources.Resources']:
    """Read the skypilot config and setup the controller resources.

    Returns:
        A set of controller resources that will be used to launch the
        controller. All fields are the same except for the cloud. If no
        controller exists and the controller resources has no cloud
        specified, the controller will be launched on one of the clouds
        of the task resources for better connectivity.
    """
    controller_resources_config_copied: Dict[str, Any] = copy.copy(
        controller.value.default_resources_config)
    if skypilot_config.loaded():
        # Override the controller resources with the ones specified in the
        # config.
        custom_controller_resources_config = skypilot_config.get_nested(
            (controller.value.controller_type, 'controller', 'resources'), None)
        if custom_controller_resources_config is not None:
            controller_resources_config_copied.update(
                custom_controller_resources_config)
        elif controller == Controllers.JOBS_CONTROLLER:
            controller_resources_config_copied.update(
                skypilot_config.get_nested(('spot', 'controller', 'resources'),
                                           {}))

    try:
        controller_resources = resources.Resources.from_yaml_config(
            controller_resources_config_copied)
    except ValueError as e:
        with ux_utils.print_exception_no_traceback():
            raise ValueError(
                CONTROLLER_RESOURCES_NOT_VALID_MESSAGE.format(
                    controller_type=controller.value.controller_type,
                    err=common_utils.format_exception(
                        e, use_bracket=True)).capitalize()) from e
    # TODO(tian): Support multiple resources for the controller. One blocker
    # here is the semantic if controller resources use `ordered` and we want
    # to override it with multiple cloud from task resources.
    if len(controller_resources) != 1:
        with ux_utils.print_exception_no_traceback():
            raise ValueError(
                CONTROLLER_RESOURCES_NOT_VALID_MESSAGE.format(
                    controller_type=controller.value.controller_type,
                    err=f'Expected exactly one resource, got '
                    f'{len(controller_resources)} resources: '
                    f'{controller_resources}').capitalize())
    controller_resources_to_use: resources.Resources = list(
        controller_resources)[0]

    controller_record = global_user_state.get_cluster_from_name(
        controller.value.cluster_name)
    if controller_record is not None:
        handle = controller_record.get('handle', None)
        if handle is not None:
            controller_resources_to_use = handle.launched_resources

    if controller_resources_to_use.cloud is not None:
        return {controller_resources_to_use}

    # If the controller and replicas are from the same cloud, it should
    # provide better connectivity. We will let the controller choose from
    # the clouds of the resources if the controller does not exist.
    # TODO(tian): Consider respecting the regions/zones specified for the
    # resources as well.
    requested_clouds: Set['clouds.Cloud'] = set()
    for resource in task_resources:
        # cloud is an object and will not be able to be distinguished by set.
        # Here we manually check if the cloud is in the set.
        if resource.cloud is not None:
            if not clouds.cloud_in_iterable(resource.cloud, requested_clouds):
                try:
                    resource.cloud.check_features_are_supported(
                        resources.Resources(),
                        {clouds.CloudImplementationFeatures.HOST_CONTROLLERS})
                except exceptions.NotSupportedError:
                    # Skip the cloud if it does not support hosting controllers.
                    continue
                requested_clouds.add(resource.cloud)
        else:
            # if one of the resource.cloud is None, this could represent user
            # does not know which cloud is best for the specified resources.
            # For example:
            #   resources:
            #     - accelerators: L4     # Both available on AWS and GCP
            #     - cloud: runpod
            #       accelerators: A40
            # In this case, we allow the controller to be launched on any cloud.
            requested_clouds.clear()
            break
    if not requested_clouds:
        return {controller_resources_to_use}
    return {
        controller_resources_to_use.copy(cloud=controller_cloud)
        for controller_cloud in requested_clouds
    }


def _setup_proxy_command_on_controller(
        controller_launched_cloud: 'clouds.Cloud',
        user_config: Dict[str, Any]) -> skypilot_config.Config:
    """Sets up proxy command on the controller.

    This function should be called on the controller (remote cluster), which
    has the `~/.sky/sky_ray.yaml` file.
    """
    # Look up the contents of the already loaded configs via the
    # 'skypilot_config' module. Don't simply read the on-disk file as
    # it may have changed since this process started.
    #
    # Set any proxy command to None, because the controller would've
    # been launched behind the proxy, and in general any nodes we
    # launch may not have or need the proxy setup. (If the controller
    # needs to launch mew clusters in another region/VPC, the user
    # should properly set up VPC peering, which will allow the
    # cross-region/VPC communication. The proxy command is orthogonal
    # to this scenario.)
    #
    # This file will be uploaded to the controller node and will be
    # used throughout the managed job's / service's recovery attempts
    # (i.e., if it relaunches due to preemption, we make sure the
    # same config is used).
    #
    # NOTE: suppose that we have a controller in old VPC, then user
    # changes 'vpc_name' in the config and does a 'job launch' /
    # 'serve up'. In general, the old controller may not successfully
    # launch the job in the new VPC. This happens if the two VPCs don’t
    # have peering set up. Like other places in the code, we assume
    # properly setting up networking is user's responsibilities.
    # TODO(zongheng): consider adding a basic check that checks
    # controller VPC (or name) == the managed job's / service's VPC
    # (or name). It may not be a sufficient check (as it's always
    # possible that peering is not set up), but it may catch some
    # obvious errors.
    config = skypilot_config.Config.from_dict(user_config)
    proxy_command_key = (str(controller_launched_cloud).lower(),
                         'ssh_proxy_command')
    ssh_proxy_command = config.get_nested(proxy_command_key, None)
    if isinstance(ssh_proxy_command, str):
        config.set_nested(proxy_command_key, None)
    elif isinstance(ssh_proxy_command, dict):
        # Instead of removing the key, we set the value to empty string
        # so that the controller will only try the regions specified by
        # the keys.
        ssh_proxy_command = {k: None for k in ssh_proxy_command}
        config.set_nested(proxy_command_key, ssh_proxy_command)

    return config


def replace_skypilot_config_path_in_file_mounts(
        cloud: 'clouds.Cloud', file_mounts: Optional[Dict[str, str]]):
    """Replaces the SkyPilot config path in file mounts with the real path."""
    # TODO(zhwu): This function can be moved to `backend_utils` once we have
    # more predefined file mounts that needs to be replaced after the cluster
    # is provisioned, e.g., we may need to decide which cloud to create a bucket
    # to be mounted to the cluster based on the cloud the cluster is actually
    # launched on (after failover).
    if file_mounts is None:
        return
    replaced = False
<<<<<<< HEAD
    to_replace = True
    with tempfile.NamedTemporaryFile('w', delete=False) as f:
        if skypilot_config.loaded():
            new_skypilot_config = _setup_proxy_command_on_controller(cloud)
            common_utils.dump_yaml(f.name, new_skypilot_config)
            to_replace = True
        else:
            # Empty config. Remove the placeholder below.
            to_replace = False
        for remote_path, local_path in list(file_mounts.items()):
            if local_path == constants.LOCAL_SKYPILOT_CONFIG_PATH_PLACEHOLDER:
                if to_replace:
                    file_mounts[remote_path] = f.name
                    replaced = True
                else:
                    del file_mounts[remote_path]
    if replaced:
        logger.debug(
            f'Replaced {constants.LOCAL_SKYPILOT_CONFIG_PATH_PLACEHOLDER} '
            f'with the real path in file mounts: {file_mounts}')
=======
    for remote_path, local_path in list(file_mounts.items()):
        if local_path is None:
            del file_mounts[remote_path]
            continue
        if local_path.endswith(_LOCAL_SKYPILOT_CONFIG_PATH_SUFFIX):
            with tempfile.NamedTemporaryFile('w', delete=False) as f:
                user_config = common_utils.read_yaml(local_path)
                config = _setup_proxy_command_on_controller(cloud, user_config)
                common_utils.dump_yaml(f.name, dict(**config))
                file_mounts[remote_path] = f.name
                replaced = True
    if replaced:
        logger.debug(f'Replaced {_LOCAL_SKYPILOT_CONFIG_PATH_SUFFIX} '
                     f'with the real path in file mounts: {file_mounts}')
>>>>>>> e437e96b


def maybe_translate_local_file_mounts_and_sync_up(task: 'task_lib.Task',
                                                  path: str) -> None:
    """Translates local->VM mounts into Storage->VM, then syncs up any Storage.

    Eagerly syncing up local->Storage ensures Storage->VM would work at task
    launch time.

    If there are no local source paths to be translated, this function would
    still sync up any storage mounts with local source paths (which do not
    undergo translation).
    """
    # ================================================================
    # Translate the workdir and local file mounts to cloud file mounts.
    # ================================================================
    run_id = common_utils.get_usage_run_id()[:8]
    original_file_mounts = task.file_mounts if task.file_mounts else {}
    original_storage_mounts = task.storage_mounts if task.storage_mounts else {}

    copy_mounts = task.get_local_to_remote_file_mounts()
    if copy_mounts is None:
        copy_mounts = {}

    has_local_source_paths_file_mounts = bool(copy_mounts)
    has_local_source_paths_workdir = task.workdir is not None

    msg = None
    if has_local_source_paths_workdir and has_local_source_paths_file_mounts:
        msg = 'workdir and file_mounts with local source paths'
    elif has_local_source_paths_file_mounts:
        msg = 'file_mounts with local source paths'
    elif has_local_source_paths_workdir:
        msg = 'workdir'
    if msg:
        logger.info(f'{colorama.Fore.YELLOW}Translating {msg} to SkyPilot '
                    f'Storage...{colorama.Style.RESET_ALL}')

    # Step 1: Translate the workdir to SkyPilot storage.
    new_storage_mounts = {}
    if task.workdir is not None:
        bucket_name = constants.WORKDIR_BUCKET_NAME.format(
            username=common_utils.get_cleaned_username(), id=run_id)
        workdir = task.workdir
        task.workdir = None
        if (constants.SKY_REMOTE_WORKDIR in original_file_mounts or
                constants.SKY_REMOTE_WORKDIR in original_storage_mounts):
            raise ValueError(
                f'Cannot mount {constants.SKY_REMOTE_WORKDIR} as both the '
                'workdir and file_mounts contains it as the target.')
        new_storage_mounts[
            constants.
            SKY_REMOTE_WORKDIR] = storage_lib.Storage.from_yaml_config({
                'name': bucket_name,
                'source': workdir,
                'persistent': False,
                'mode': 'COPY',
            })
        # Check of the existence of the workdir in file_mounts is done in
        # the task construction.
        logger.info(f'Workdir {workdir!r} will be synced to cloud storage '
                    f'{bucket_name!r}.')

    # Step 2: Translate the local file mounts with folder in src to SkyPilot
    # storage.
    # TODO(zhwu): Optimize this by:
    # 1. Use the same bucket for all the mounts.
    # 2. When the src is the same, use the same bucket.
    copy_mounts_with_file_in_src = {}
    for i, (dst, src) in enumerate(copy_mounts.items()):
        assert task.file_mounts is not None
        task.file_mounts.pop(dst)
        if os.path.isfile(os.path.abspath(os.path.expanduser(src))):
            copy_mounts_with_file_in_src[dst] = src
            continue
        bucket_name = constants.FILE_MOUNTS_BUCKET_NAME.format(
            username=common_utils.get_cleaned_username(),
            id=f'{run_id}-{i}',
        )
        new_storage_mounts[dst] = storage_lib.Storage.from_yaml_config({
            'name': bucket_name,
            'source': src,
            'persistent': False,
            'mode': 'COPY',
        })
        logger.info(
            f'Folder in local file mount {src!r} will be synced to SkyPilot '
            f'storage {bucket_name}.')

    # Step 3: Translate local file mounts with file in src to SkyPilot storage.
    # Hard link the files in src to a temporary directory, and upload folder.
    local_fm_path = os.path.join(
        tempfile.gettempdir(),
        constants.FILE_MOUNTS_LOCAL_TMP_DIR.format(id=run_id))
    os.makedirs(local_fm_path, exist_ok=True)
    file_bucket_name = constants.FILE_MOUNTS_FILE_ONLY_BUCKET_NAME.format(
        username=common_utils.get_cleaned_username(), id=run_id)
    file_mount_remote_tmp_dir = constants.FILE_MOUNTS_REMOTE_TMP_DIR.format(
        path)
    if copy_mounts_with_file_in_src:
        src_to_file_id = {}
        for i, src in enumerate(set(copy_mounts_with_file_in_src.values())):
            src_to_file_id[src] = i
            os.link(os.path.abspath(os.path.expanduser(src)),
                    os.path.join(local_fm_path, f'file-{i}'))

        new_storage_mounts[
            file_mount_remote_tmp_dir] = storage_lib.Storage.from_yaml_config({
                'name': file_bucket_name,
                'source': local_fm_path,
                'persistent': False,
                'mode': 'MOUNT',
            })
        if file_mount_remote_tmp_dir in original_storage_mounts:
            with ux_utils.print_exception_no_traceback():
                raise ValueError(
                    'Failed to translate file mounts, due to the default '
                    f'destination {file_mount_remote_tmp_dir} '
                    'being taken.')
        sources = list(src_to_file_id.keys())
        sources_str = '\n\t'.join(sources)
        logger.info('Source files in file_mounts will be synced to '
                    f'cloud storage {file_bucket_name}:'
                    f'\n\t{sources_str}')
    task.update_storage_mounts(new_storage_mounts)

    # Step 4: Upload storage from sources
    # Upload the local source to a bucket. The task will not be executed
    # locally, so we need to upload the files/folders to the bucket manually
    # here before sending the task to the remote jobs controller.
    if task.storage_mounts:
        # There may be existing (non-translated) storage mounts, so log this
        # whenever task.storage_mounts is non-empty.
        logger.info(f'{colorama.Fore.YELLOW}Uploading sources to cloud storage.'
                    f'{colorama.Style.RESET_ALL} See: sky storage ls')
    try:
        task.sync_storage_mounts()
    except ValueError as e:
        if 'No enabled cloud for storage' in str(e):
            data_src = None
            if has_local_source_paths_file_mounts:
                data_src = 'file_mounts'
            if has_local_source_paths_workdir:
                if data_src:
                    data_src += ' and workdir'
                else:
                    data_src = 'workdir'
            store_enabled_clouds = ', '.join(storage_lib.STORE_ENABLED_CLOUDS)
            with ux_utils.print_exception_no_traceback():
                raise exceptions.NotSupportedError(
                    f'Unable to use {data_src} - no cloud with object store '
                    'is enabled. Please enable at least one cloud with '
                    f'object store support ({store_enabled_clouds}) by running '
                    f'`sky check`, or remove {data_src} from your task.'
                    '\nHint: If you do not have any cloud access, you may still'
                    ' download data and code over the network using curl or '
                    'other tools in the `setup` section of the task.') from None

    # Step 5: Add the file download into the file mounts, such as
    #  /original-dst: s3://spot-fm-file-only-bucket-name/file-0
    new_file_mounts = {}
    if copy_mounts_with_file_in_src:
        # file_mount_remote_tmp_dir will only exist when there are files in
        # the src for copy mounts.
        storage_obj = task.storage_mounts[file_mount_remote_tmp_dir]
        store_type = list(storage_obj.stores.keys())[0]
        store_object = storage_obj.stores[store_type]
        assert store_object is not None, storage_obj
        bucket_url = storage_lib.StoreType.get_endpoint_url(
            store_object, file_bucket_name)
        for dst, src in copy_mounts_with_file_in_src.items():
            file_id = src_to_file_id[src]
            new_file_mounts[dst] = bucket_url + f'/file-{file_id}'
    task.update_file_mounts(new_file_mounts)

    # Step 6: Replace the source field that is local path in all storage_mounts
    # with bucket URI and remove the name field.
    for storage_obj in task.storage_mounts.values():
        if (storage_obj.source is not None and
                not data_utils.is_cloud_store_url(storage_obj.source)):
            # Need to replace the local path with bucket URI, and remove the
            # name field, so that the storage mount can work on the spot
            # controller.
            store_types = list(storage_obj.stores.keys())
            assert len(store_types) == 1, (
                'We only support one store type for now.', storage_obj.stores)
            store_type = store_types[0]
            store_object = storage_obj.stores[store_type]
            assert store_object is not None, storage_obj
            assert storage_obj.name is not None, storage_obj
            storage_obj.source = storage_lib.StoreType.get_endpoint_url(
                store_object, storage_obj.name)
            storage_obj.force_delete = True

    # Step 7: Convert all `MOUNT` mode storages which don't specify a source
    # to specifying a source. If the source is specified with a local path,
    # it was handled in step 6.
    updated_mount_storages = {}
    for storage_path, storage_obj in task.storage_mounts.items():
        if (storage_obj.mode == storage_lib.StorageMode.MOUNT and
                not storage_obj.source):
            # Construct source URL with first store type and storage name
            # E.g., s3://my-storage-name
            store_types = list(storage_obj.stores.keys())
            assert len(store_types) == 1, (
                'We only support one store type for now.', storage_obj.stores)
            store_type = store_types[0]
            store_object = storage_obj.stores[store_type]
            assert store_object is not None, storage_obj
            assert storage_obj.name is not None, storage_obj
            source = storage_lib.StoreType.get_endpoint_url(
                store_object, storage_obj.name)
            new_storage = storage_lib.Storage.from_yaml_config({
                'source': source,
                'persistent': storage_obj.persistent,
                'mode': storage_lib.StorageMode.MOUNT.value,
                # We enable force delete to allow the controller to delete
                # the object store in case persistent is set to False.
                '_force_delete': True
            })
            updated_mount_storages[storage_path] = new_storage
    task.update_storage_mounts(updated_mount_storages)<|MERGE_RESOLUTION|>--- conflicted
+++ resolved
@@ -43,8 +43,6 @@
     '{controller_type}.controller.resources is a valid resources spec. '
     'Details:\n  {err}')
 
-<<<<<<< HEAD
-=======
 # The suffix for local skypilot config path for a job/service in file mounts
 # that tells the controller logic to update the config with specific settings,
 # e.g., removing the ssh_proxy_command when a job/service is launched in a same
@@ -52,7 +50,6 @@
 _LOCAL_SKYPILOT_CONFIG_PATH_SUFFIX = (
     '__skypilot:local_skypilot_config_path.yaml')
 
->>>>>>> e437e96b
 
 @dataclasses.dataclass
 class _ControllerSpec:
@@ -573,28 +570,6 @@
     if file_mounts is None:
         return
     replaced = False
-<<<<<<< HEAD
-    to_replace = True
-    with tempfile.NamedTemporaryFile('w', delete=False) as f:
-        if skypilot_config.loaded():
-            new_skypilot_config = _setup_proxy_command_on_controller(cloud)
-            common_utils.dump_yaml(f.name, new_skypilot_config)
-            to_replace = True
-        else:
-            # Empty config. Remove the placeholder below.
-            to_replace = False
-        for remote_path, local_path in list(file_mounts.items()):
-            if local_path == constants.LOCAL_SKYPILOT_CONFIG_PATH_PLACEHOLDER:
-                if to_replace:
-                    file_mounts[remote_path] = f.name
-                    replaced = True
-                else:
-                    del file_mounts[remote_path]
-    if replaced:
-        logger.debug(
-            f'Replaced {constants.LOCAL_SKYPILOT_CONFIG_PATH_PLACEHOLDER} '
-            f'with the real path in file mounts: {file_mounts}')
-=======
     for remote_path, local_path in list(file_mounts.items()):
         if local_path is None:
             del file_mounts[remote_path]
@@ -609,7 +584,6 @@
     if replaced:
         logger.debug(f'Replaced {_LOCAL_SKYPILOT_CONFIG_PATH_SUFFIX} '
                      f'with the real path in file mounts: {file_mounts}')
->>>>>>> e437e96b
 
 
 def maybe_translate_local_file_mounts_and_sync_up(task: 'task_lib.Task',
