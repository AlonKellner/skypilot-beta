--- conflicted
+++ resolved
@@ -18,11 +18,8 @@
 from sky.utils import command_runner
 from sky.utils import common_utils
 from sky.utils import kubernetes_enums
-<<<<<<< HEAD
 from sky.utils import status_lib
-=======
 from sky.utils import subprocess_utils
->>>>>>> c8ceaf6d
 from sky.utils import ux_utils
 
 POLL_INTERVAL = 2
