cluster_name: {{cluster_name_on_cloud}}

# The maximum number of workers nodes to launch in addition to the head
# node.
max_workers: {{num_nodes - 1}}
upscaling_speed: {{num_nodes - 1}}
idle_timeout_minutes: 60


# Kubernetes resources that need to be configured for the autoscaler to be
# able to manage the Ray cluster. If any of the provided resources don't
# exist, the autoscaler will attempt to create them. If this fails, you may
# not have the required permissions and will have to request them to be
# created by your cluster administrator.
provider:
    type: external
    module: sky.provision.kubernetes

    region: kubernetes


    namespace: {{k8s_namespace}}

    # The kubecontext used to connect to the Kubernetes cluster.
    {% if k8s_context is not none %}
    context: {{k8s_context}}
    {% endif %}

    # This should be one of KubernetesPortMode
    port_mode: {{k8s_port_mode}}

    # The networking mode used to ssh to pods. One of KubernetesNetworkingMode.
    networking_mode: {{k8s_networking_mode}}

    # We use internal IPs since we set up a port-forward between the kubernetes
    # cluster and the local machine, or directly use NodePort to reach the
    # head node.
    use_internal_ips: true

    timeout: {{timeout}}

    ssh_jump_image: {{k8s_ssh_jump_image}}

    # Namespace used to host SkyPilot system components, such as fuse device
    # manager.
    skypilot_system_namespace: {{k8s_skypilot_system_namespace}}

    # Boolean flag to indicate if the cluster requires FUSE mounting.
    # Used to set up the necessary permissions and sidecars.
    fuse_device_required: {{k8s_fuse_device_required}}

    # ServiceAccount created by the autoscaler for the head node pod that it
    # runs in. If this field isn't provided, the head pod config below must
    # contain a user-created service account with the proper permissions.
    autoscaler_service_account:
        apiVersion: v1
        kind: ServiceAccount
        metadata:
            labels:
                parent: skypilot
            name: skypilot-service-account

    # Role created by the autoscaler for the head node pod that it runs in.
    # If this field isn't provided, the role referenced in
    # autoscaler_role_binding must exist and have at least these permissions.
    autoscaler_role:
        kind: Role
        apiVersion: rbac.authorization.k8s.io/v1
        metadata:
            labels:
                parent: skypilot
            name: skypilot-service-account-role
        # TODO(romilb): This is a very permissive role - gives all access in the
        #  namespace. We should restrict this. For reference, this is required
        #  for autodown and creating more SkyPilot clusters from within the pod.
        rules:
        - apiGroups: ["*"]
          resources: ["*"]
          verbs: ["*"]

    # RoleBinding created by the autoscaler for the head node pod that it runs
    # in. If this field isn't provided, the head pod config below must contain
    # a user-created service account with the proper permissions.
    autoscaler_role_binding:
        apiVersion: rbac.authorization.k8s.io/v1
        kind: RoleBinding
        metadata:
            labels:
                parent: skypilot
            name: skypilot-service-account-role-binding
        subjects:
        - kind: ServiceAccount
          name: skypilot-service-account
        roleRef:
            kind: Role
            name: skypilot-service-account-role
            apiGroup: rbac.authorization.k8s.io

    # Role for the skypilot-system namespace to create FUSE device manager and
    # any other system components.
    autoscaler_skypilot_system_role:
        kind: Role
        apiVersion: rbac.authorization.k8s.io/v1
        metadata:
            namespace: {{k8s_skypilot_system_namespace}}
            labels:
                parent: skypilot
            name: skypilot-system-service-account-role
        rules:
        - apiGroups: ["*"]
          resources: ["*"]
          verbs: ["*"]

    # RoleBinding for skypilot-system namespace role
    autoscaler_skypilot_system_role_binding:
        apiVersion: rbac.authorization.k8s.io/v1
        kind: RoleBinding
        metadata:
            namespace: {{k8s_skypilot_system_namespace}}
            labels:
                parent: skypilot
            name: skypilot-system-service-account-role-binding
        subjects:
        - kind: ServiceAccount
          name: skypilot-service-account
        roleRef:
            kind: Role
            name: skypilot-system-service-account-role
            apiGroup: rbac.authorization.k8s.io

    # Role to access ingress services for fetching IP
    autoscaler_ingress_role:
        kind: Role
        apiVersion: rbac.authorization.k8s.io/v1
        metadata:
            namespace: ingress-nginx
            name: skypilot-service-account-ingress-role
            labels:
                parent: skypilot
        rules:
            - apiGroups: [ "" ]
              resources: [ "services" ]
              verbs: [ "list", "get", "watch" ]
            - apiGroups: [ "rbac.authorization.k8s.io" ]
              resources: [ "roles", "rolebindings" ]
              verbs: [ "get", "list", "watch", "patch" ]

    # RoleBinding to access ingress services for fetching IP
    autoscaler_ingress_role_binding:
        apiVersion: rbac.authorization.k8s.io/v1
        kind: RoleBinding
        metadata:
            namespace: ingress-nginx
            name: skypilot-service-account-ingress-role-binding
            labels:
                parent: skypilot
        subjects:
            - kind: ServiceAccount
              name: skypilot-service-account
        roleRef:
            kind: Role
            name: skypilot-service-account-ingress-role
            apiGroup: rbac.authorization.k8s.io

    # In addition to a role binding, we also need a cluster role binding to give
    # the SkyPilot access to the cluster-wide resources such as nodes to get
    # node resources.
    autoscaler_cluster_role:
        kind: ClusterRole
        apiVersion: rbac.authorization.k8s.io/v1
        metadata:
            labels:
                parent: skypilot
            name: skypilot-service-account-cluster-role
        rules:
        - apiGroups: [ "" ]
          resources: [ "nodes" ]  # Required for getting node resources.
          verbs: [ "get", "list", "watch" ]
        - apiGroups: [ "" ]
          resources: [ "namespaces" ]  # Required for creating skypilot-system namespace, which hosts fuse device manager.
          verbs: [ "get", "list", "watch", "create" ]
        - apiGroups: [ "rbac.authorization.k8s.io" ]
          resources: [ "clusterroles", "clusterrolebindings" ]  # Required for launching more SkyPilot clusters from within the pod.
          verbs: [ "get", "list", "watch", "create", "update", "patch", "delete" ]
        - apiGroups: [ "node.k8s.io" ]
          resources: [ "runtimeclasses" ]   # Required for autodetecting the runtime class of the nodes.
          verbs: [ "get", "list", "watch" ]
        - apiGroups: [ "networking.k8s.io" ]   # Required for exposing services.
          resources: [ "ingressclasses" ]
          verbs: [ "get", "list", "watch" ]

    # Bind cluster role to the service account
    autoscaler_cluster_role_binding:
        apiVersion: rbac.authorization.k8s.io/v1
        kind: ClusterRoleBinding
        metadata:
            labels:
                parent: skypilot
            name: skypilot-service-account-cluster-role-binding
        subjects:
        - kind: ServiceAccount
          name: skypilot-service-account
        roleRef:
            kind: ClusterRole
            name: skypilot-service-account-cluster-role
            apiGroup: rbac.authorization.k8s.io

    services:
      # Service to expose the head node pod's SSH port.
      - apiVersion: v1
        kind: Service
        metadata:
          labels:
            parent: skypilot
            skypilot-cluster: {{cluster_name_on_cloud}}
            skypilot-user: {{ user }}
          name: {{cluster_name_on_cloud}}-head-ssh
        spec:
          selector:
            component: {{cluster_name_on_cloud}}-head
          ports:
            - protocol: TCP
              port: 22
              targetPort: 22
      # Service that maps to the head node of the Ray cluster, so that the
      # worker nodes can find the head node using
      # {{cluster_name_on_cloud}}-head.{{k8s_namespace}}.svc.cluster.local
      - apiVersion: v1
        kind: Service
        metadata:
            labels:
              parent: skypilot
              skypilot-cluster: {{cluster_name_on_cloud}}
              skypilot-user: {{ user }}
            # NOTE: If you're running multiple Ray clusters with services
            # on one Kubernetes cluster, they must have unique service
            # names.
            name: {{cluster_name_on_cloud}}-head
        spec:
            # Create a headless service so that the head node can be reached by
            # the worker nodes with any port number.
            clusterIP: None
            # This selector must match the head node pod's selector below.
            selector:
                component: {{cluster_name_on_cloud}}-head

# Specify the pod type for the ray head node (as configured below).
head_node_type: ray_head_default
# Specify the allowed pod types for this ray cluster and the resources they provide.
available_node_types:
  ray_head_default:
    node_config:
      apiVersion: v1
      kind: Pod
      metadata:
        # name will be filled in the provisioner
        # head node name will be {{cluster_name_on_cloud}}-head, which will match the head node service selector above if a head node
        # service is required.
        labels:
            parent: skypilot
            # component will be set for the head node pod to be the same as the head node service selector above if a 
            skypilot-cluster: {{cluster_name_on_cloud}}
            # Identifies the SSH jump pod used by this pod. Used in life cycle management of the ssh jump pod.
            skypilot-ssh-jump: {{k8s_ssh_jump_name}}
            skypilot-user: {{ user }}
            # Custom tags for the pods
            {%- for label_key, label_value in labels.items() %}
            {{ label_key }}: {{ label_value|tojson }}
            {%- endfor %}
        {% if k8s_fuse_device_required %}
        annotations:
            # Required for FUSE mounting to access /dev/fuse
            container.apparmor.security.beta.kubernetes.io/ray-node: unconfined
        {% endif %}
      spec:
        # serviceAccountName: skypilot-service-account
        serviceAccountName: {{k8s_service_account_name}}
        automountServiceAccountToken: {{k8s_automount_sa_token}}
        restartPolicy: Never

        # Add node selector if GPU/TPUs are requested:
        {% if (k8s_acc_label_key is not none and k8s_acc_label_value is not none) or (k8s_spot_label_key is not none) %}
        nodeSelector:
            {% if k8s_acc_label_key is not none and k8s_acc_label_value is not none %}
            {{k8s_acc_label_key}}: {{k8s_acc_label_value}}
            {% endif %}
            {% if k8s_topology_label_key is not none and k8s_topology_label_value is not none %}
            {{k8s_topology_label_key}}: {{k8s_topology_label_value}}
            {% endif %}
            {% if k8s_spot_label_key is not none %}
            {{k8s_spot_label_key}}: {{k8s_spot_label_value|tojson}}
            {% endif %}
        {% endif %}

        {% if k8s_spot_label_key is not none %}
        tolerations:
          - key: {{k8s_spot_label_key}}
            operator: Equal
            value: {{k8s_spot_label_value|tojson}}
            effect: NoSchedule
        {% endif %}

        # This volume allocates shared memory for Ray to use for its plasma
        # object store. If you do not provide this, Ray will fall back to
        # /tmp which cause slowdowns if is not a shared memory volume.
        volumes:
        - name: secret-volume
          secret:
            secretName: {{k8s_ssh_key_secret_name}}
        - name: dshm
          emptyDir:
            medium: Memory
        - name: dev-fuse    # Required for fuse mounting
          hostPath:
            path: /dev/fuse
        containers:
        - name: ray-node
          imagePullPolicy: IfNotPresent
          image: {{image_id}}
          env:
            - name: SKYPILOT_POD_NODE_TYPE
              valueFrom:
                fieldRef:
                  fieldPath: metadata.labels['ray-node-type']
            {% for key, value in k8s_env_vars.items() if k8s_env_vars is not none %}
            - name: {{ key }}
              value: {{ value }}
            {% endfor %}
          # Do not change this command - it keeps the pod alive until it is
          # explicitly killed.
          command: ["/bin/bash", "-c", "--"]
          args: 
            - |
              # For backwards compatibility, we put a marker file in the pod
              # to indicate that the pod is running with the changes introduced 
              # in project nimbus: https://github.com/skypilot-org/skypilot/pull/4393
              # TODO: Remove this marker file and it's usage in setup_commands
              # after v0.10.0 release.
              touch /tmp/skypilot_is_nimbus
              
              # Helper function to conditionally use sudo
              # TODO(zhwu): consolidate the two prefix_cmd and sudo replacements
              prefix_cmd() { if [ $(id -u) -ne 0 ]; then echo "sudo"; else echo ""; fi; }
              [ $(id -u) -eq 0 ] && function sudo() { "$@"; } || true;

              STEPS=("apt-ssh-setup" "runtime-setup" "env-setup")

              # STEP 1: Run apt update, install missing packages, and set up ssh.
              (
                (
                DEBIAN_FRONTEND=noninteractive $(prefix_cmd) apt-get update > /tmp/apt-update.log 2>&1 || \
                echo "Warning: apt-get update failed. Continuing anyway..." >> /tmp/apt-update.log
                PACKAGES="rsync curl netcat gcc patch pciutils fuse openssh-server";

                # Separate packages into two groups: packages that are installed first
                # so that curl and rsync are available sooner to unblock the following
                # conda installation and rsync.
                set -e
                INSTALL_FIRST="";
                MISSING_PACKAGES="";
                for pkg in $PACKAGES; do
                  if [ "$pkg" == "netcat" ]; then
                    if ! dpkg -l | grep -q "^ii  \(netcat\|netcat-openbsd\|netcat-traditional\) "; then
                      INSTALL_FIRST="$INSTALL_FIRST netcat-openbsd";
                    fi
                  elif ! dpkg -l | grep -q "^ii  $pkg "; then
                    if [ "$pkg" == "curl" ] || [ "$pkg" == "rsync" ]; then
                      INSTALL_FIRST="$INSTALL_FIRST $pkg";
                    else
                      MISSING_PACKAGES="$MISSING_PACKAGES $pkg";
                    fi
                  fi
                done;
                if [ ! -z "$INSTALL_FIRST" ]; then
                  echo "Installing core packages: $INSTALL_FIRST";
                  DEBIAN_FRONTEND=noninteractive $(prefix_cmd) apt-get install -y $INSTALL_FIRST;
                fi;
                # SSH and other packages are not necessary, so we disable set -e
                set +e
                
                if [ ! -z "$MISSING_PACKAGES" ]; then
                  echo "Installing missing packages: $MISSING_PACKAGES";
                  DEBIAN_FRONTEND=noninteractive $(prefix_cmd) apt-get install -y $MISSING_PACKAGES;
                fi;
                $(prefix_cmd) mkdir -p /var/run/sshd;
                $(prefix_cmd) sed -i "s/PermitRootLogin prohibit-password/PermitRootLogin yes/" /etc/ssh/sshd_config;
                $(prefix_cmd) sed "s@session\s*required\s*pam_loginuid.so@session optional pam_loginuid.so@g" -i /etc/pam.d/sshd;
                cd /etc/ssh/ && $(prefix_cmd) ssh-keygen -A;
                $(prefix_cmd) mkdir -p ~/.ssh;
                $(prefix_cmd) chown -R $(whoami) ~/.ssh;
                $(prefix_cmd) chmod 700 ~/.ssh;
                $(prefix_cmd) cat /etc/secret-volume/ssh-publickey* > ~/.ssh/authorized_keys;
                $(prefix_cmd) chmod 644 ~/.ssh/authorized_keys;
                $(prefix_cmd) service ssh restart;
                $(prefix_cmd) sed -i "s/mesg n/tty -s \&\& mesg n/" ~/.profile;
                ) > /tmp/${STEPS[0]}.log 2>&1 || {
                  echo "Error: ${STEPS[0]} failed. Continuing anyway..." > /tmp/${STEPS[0]}.failed
                  cat /tmp/${STEPS[0]}.log
                  exit 1
                }
              ) &

              # STEP 2: Install conda, ray and skypilot (for dependencies); start
              # ray cluster.
              (
                (
                set -e
                mkdir -p ~/.sky
                # Wait for `curl` package to be installed before installing conda
                # and ray.
                until dpkg -l | grep -q "^ii  curl "; do
                  sleep 0.1
                  echo "Waiting for curl package to be installed..."
                done
                {{ conda_installation_commands }}
                {{ ray_installation_commands }}
                ~/skypilot-runtime/bin/python -m pip install skypilot[kubernetes,remote]
                touch /tmp/ray_skypilot_installation_complete
                echo "=== Ray and skypilot installation completed ==="

                # Disable set -e, as we have some commands that are ok to fail
                # after the ray start.
                # TODO(zhwu): this is a hack, we should fix the commands that are
                # ok to fail.
                if [ "$SKYPILOT_POD_NODE_TYPE" == "head" ]; then
                  set +e
                  {{ ray_head_start_command }}
                else
                  # Start ray worker on the worker pod.
                  # Wait until the head pod is available with an IP address
                  export SKYPILOT_RAY_HEAD_IP="{{cluster_name_on_cloud}}-head.{{k8s_namespace}}.svc.cluster.local"
                  export SKYPILOT_RAY_PORT={{skypilot_ray_port}}
                  # Wait until the ray cluster is started on the head pod
                  until dpkg -l | grep -q "^ii  \(netcat\|netcat-openbsd\|netcat-traditional\) "; do
                    sleep 0.1
                    echo "Waiting for netcat package to be installed..."
                  done
                  until nc -z -w 1 ${SKYPILOT_RAY_HEAD_IP} ${SKYPILOT_RAY_PORT}; do
                    sleep 0.1
                  done

                  set +e
                  {{ ray_worker_start_command }}
                fi
                ) > /tmp/${STEPS[1]}.log 2>&1 || {
                  echo "Error: ${STEPS[1]} failed. Continuing anyway..." > /tmp/${STEPS[1]}.failed
                  cat /tmp/${STEPS[1]}.log
                  exit 1
                }
              ) &


              # STEP 3: Set up environment variables; this should be relatively fast.
              (
                (
                set -e
                if [ $(id -u) -eq 0 ]; then
                  echo 'alias sudo=""' >> ~/.bashrc; echo succeed;
                else
                  if command -v sudo >/dev/null 2>&1; then
                    timeout 2 sudo -l >/dev/null 2>&1 && echo succeed || { echo 52; exit 52; };
                  else
                    { echo 52; exit 52; };
                  fi;
                fi;
                printenv | while IFS='=' read -r key value; do echo "export $key=\"$value\""; done > ~/container_env_var.sh && $(prefix_cmd) mv ~/container_env_var.sh /etc/profile.d/container_env_var.sh
                ) > /tmp/${STEPS[2]}.log 2>&1 || {
                  echo "Error: ${STEPS[2]} failed. Continuing anyway..." > /tmp/${STEPS[2]}.failed
                  cat /tmp/${STEPS[2]}.log
                  exit 1
                }
              ) &

              function mylsof { p=$(for pid in /proc/{0..9}*; do i=$(basename "$pid"); for file in "$pid"/fd/*; do link=$(readlink -e "$file"); if [ "$link" = "$1" ]; then echo "$i"; fi; done; done); echo "$p"; };

              # Tails file and checks every 5 sec for
              # open file handlers with write access
              # closes if none exist
              monitor_file() {
                tail -f $file &
                TAIL_PID=$!
                while kill -0 $TAIL_PID 2> /dev/null; do
                  # only two PIDs should be accessing the file
                  # the log appender and log tailer
                  if [ $(mylsof $file | wc -l) -lt 2 ]; then
                    kill $TAIL_PID
                    break
                  fi
                  # Sleep for 5 seconds before checking again. Do not make this
                  # too short as it will consume CPU, and too long will cause
                  # the file to be closed too late keeping the pod alive.
                  sleep 5
                done
              }

              log_tail() {
                FILE_PATTERN="~/sky_logs/*/tasks/*.log"
                while ! ls $(eval echo $FILE_PATTERN) 1> /dev/null 2>&1; do
                  sleep 1
                done

                # Keep track of already monitored files
                already_monitored=""

                # Infinite loop to continuously check for new files
                while true; do
                  for file in $(eval echo $FILE_PATTERN); do
                    if echo $already_monitored | grep -q $file; then
                      # File is already being monitored
                      continue
                    fi
                    
                    # Monitor the new file
                    monitor_file $file &
                    already_monitored="${already_monitored} ${file}"
                  done
                  sleep 0.1
                done
              }
              trap : TERM INT; log_tail || sleep infinity & wait

          ports:
          - containerPort: 22  # Used for SSH
          - containerPort: {{ray_port}}  # Redis port
          - containerPort: 10001  # Used by Ray Client
          - containerPort: {{ray_dashboard_port}}  # Used by Ray Dashboard

          # This volume allocates shared memory for Ray to use for its plasma
          # object store. If you do not provide this, Ray will fall back to
          # /tmp which cause slowdowns if is not a shared memory volume.
          volumeMounts:
          - name: secret-volume
            readOnly: true
            mountPath: "/etc/secret-volume"
          # This volume allocates shared memory for Ray to use for its plasma
          # object store. If you do not provide this, Ray will fall back to
          # /tmp which cause slowdowns if is not a shared memory volume.
          - mountPath: /dev/shm
            name: dshm
          {% if k8s_fuse_device_required %}
          securityContext:
            capabilities:
              add:
                - "SYS_ADMIN"
          {% endif %}
          resources:
            requests:
              cpu: {{cpus}}
              memory: {{memory}}G
              {% if k8s_resource_key is not none %}
              # Number of requested google.com/tpu must be equal to the total
              # number of available TPU chips on the TPU slice node either it
              # being a node from multi-host TPU slice or single-host TPU
              # slice. Example reference:
              # https://cloud.google.com/kubernetes-engine/docs/concepts/tpus#how_tpus_work
              {{k8s_resource_key}}: {{accelerator_count}}
              {% endif %}
              {% if k8s_fuse_device_required %}
              # Kubernetes resource exposed by the fuse device manager
              # https://gitlab.com/arm-research/smarter/smarter-device-manager
              smarter-devices/fuse: "1"
              {% endif %}
            limits:
              # Limits need to be defined for GPU/TPU requests
              {% if k8s_resource_key is not none %}
              {{k8s_resource_key}}: {{accelerator_count}}
              {% endif %}
              {% if k8s_fuse_device_required %}
              smarter-devices/fuse: "1"
              {% endif %}

setup_commands:
  # Disable `unattended-upgrades` to prevent apt-get from hanging. It should be called at the beginning before the process started to avoid being blocked. (This is a temporary fix.)
  # Add ~/.ssh/sky-cluster-key to SSH config to allow nodes within a cluster to connect to each other
  # Line 'sudo bash ..': set the ulimit as suggested by ray docs for performance. https://docs.ray.io/en/latest/cluster/vms/user-guides/large-cluster-best-practices.html#system-configuration
  # Line 'sudo grep ..': set the number of threads per process to unlimited to avoid ray job submit stucking issue when the number of running ray jobs increase.
  # Line 'mkdir -p ..': disable host key check
  # Line 'python3 -c ..': patch the buggy ray files and enable `-o allow_other` option for `goofys`
  # Line 'for step in ..': check if any failure indicator exists for the setup done in pod args and print the error message. This is only a best effort, as the
  # commands in pod args are asynchronous and we cannot guarantee the failure indicators are created before the setup commands finish.
  - |
    mkdir -p ~/.ssh; touch ~/.ssh/config;
    {%- for initial_setup_command in initial_setup_commands %}
    {{ initial_setup_command }}
    {%- endfor %}
    STEPS=("apt-ssh-setup" "runtime-setup" "env-setup")
    start_epoch=$(date +%s);
    echo "=== Logs for asynchronous ray and skypilot installation ===";
    if [ -f /tmp/skypilot_is_nimbus ]; then
      echo "=== Logs for asynchronous ray and skypilot installation ===";
      [ -f /tmp/ray_skypilot_installation_complete ] && cat /tmp/${STEPS[1]}.log || 
      { tail -f -n +1 /tmp/${STEPS[1]}.log & TAIL_PID=$!; echo "Tail PID: $TAIL_PID"; until [ -f /tmp/ray_skypilot_installation_complete ]; do sleep 0.5; done; kill $TAIL_PID || true; };
      [ -f /tmp/${STEPS[1]}.failed ] && { echo "Error: ${STEPS[1]} failed. Exiting."; exit 1; } || true;
    fi
    end_epoch=$(date +%s);
    echo "=== Ray and skypilot dependencies installation completed in $(($end_epoch - $start_epoch)) secs ===";
    start_epoch=$(date +%s);
    {{ skypilot_wheel_installation_commands }}
    end_epoch=$(date +%s);
    echo "=== Skypilot wheel installation completed in $(($end_epoch - $start_epoch)) secs ===";
    start_epoch=$(date +%s);
    sudo touch ~/.sudo_as_admin_successful;
    sudo bash -c 'rm -rf /etc/security/limits.d; echo "* soft nofile 1048576" >> /etc/security/limits.conf; echo "* hard nofile 1048576" >> /etc/security/limits.conf';
<<<<<<< HEAD
    sudo grep -e '^DefaultTasksMax' /etc/systemd/system.conf || (sudo bash -c 'echo "DefaultTasksMax=infinity" >> /etc/systemd/system.conf'); sudo systemctl set-property user-$(id -u $(whoami)).slice TasksMax=infinity; sudo systemctl daemon-reload;
    mkdir -p ~/.ssh; (grep -Pzo -q "Host \*\n  StrictHostKeyChecking no\n  IdentityFile ~/.ssh/sky-cluster-key\n  IdentityFile ~/.ssh/id_rsa" ~/.ssh/config) || printf "Host *\n  StrictHostKeyChecking no\n  IdentityFile ~/.ssh/sky-cluster-key\n  IdentityFile ~/.ssh/id_rsa\n" >> ~/.ssh/config;
=======
    sudo grep -e '^DefaultTasksMax' /etc/systemd/system.conf || (sudo bash -c 'echo "DefaultTasksMax=infinity" >> /etc/systemd/system.conf');
    ulimit -n 1048576;
    mkdir -p ~/.ssh; (grep -Pzo -q "Host \*\n  StrictHostKeyChecking no" ~/.ssh/config) || printf "Host *\n  StrictHostKeyChecking no\n" >> ~/.ssh/config;
>>>>>>> 2157f01b
    [ -f /etc/fuse.conf ] && sudo sed -i 's/#user_allow_other/user_allow_other/g' /etc/fuse.conf || (sudo sh -c 'echo "user_allow_other" > /etc/fuse.conf'); # This is needed for `-o allow_other` option for `goofys`;
    end_epoch=$(date +%s);
    echo "=== Setup system configs and fuse completed in $(($end_epoch - $start_epoch)) secs ===";
    for step in $STEPS; do [ -f "/tmp/${step}.failed" ] && { echo "Error: /tmp/${step}.failed found:"; cat /tmp/${step}.log; exit 1; } || true; done;
    {% if tpu_requested %}
    # The /tmp/tpu_logs directory is where TPU-related logs, such as logs from
    # the TPU runtime, are written. These capture runtime information about the
    # TPU execution, including any warnings, errors, or general activity of
    # the TPU driver. By default, the /tmp/tpu_logs directory is created with
    # 755 permissions, and the user of the provisioned pod is not necessarily
    # a root. Hence, we need to update the write permission so the logs can be
    # properly written.
    # TODO(Doyoung): Investigate to see why TPU workload fails to run without
    # execution permission, such as granting 766 to log file. Check if it's a
    # must and see if there's a workaround to grant minimum permission. 
    sudo chmod 777 /tmp/tpu_logs;
    {% endif %}

# Format: `REMOTE_PATH : LOCAL_PATH`
file_mounts: {
  "{{sky_ray_yaml_remote_path}}": "{{sky_ray_yaml_local_path}}",
  "{{sky_remote_path}}/{{sky_wheel_hash}}": "{{sky_local_path}}",
{%- for remote_path, local_path in credentials.items() %}
  "{{remote_path}}": "{{local_path}}",
  "~/.ssh/sky-cluster-key": "{{ssh_private_key}}",
{%- endfor %}
}

auth:
  ssh_user: sky
  ssh_private_key: {{ssh_private_key}}<|MERGE_RESOLUTION|>--- conflicted
+++ resolved
@@ -601,14 +601,9 @@
     start_epoch=$(date +%s);
     sudo touch ~/.sudo_as_admin_successful;
     sudo bash -c 'rm -rf /etc/security/limits.d; echo "* soft nofile 1048576" >> /etc/security/limits.conf; echo "* hard nofile 1048576" >> /etc/security/limits.conf';
-<<<<<<< HEAD
-    sudo grep -e '^DefaultTasksMax' /etc/systemd/system.conf || (sudo bash -c 'echo "DefaultTasksMax=infinity" >> /etc/systemd/system.conf'); sudo systemctl set-property user-$(id -u $(whoami)).slice TasksMax=infinity; sudo systemctl daemon-reload;
-    mkdir -p ~/.ssh; (grep -Pzo -q "Host \*\n  StrictHostKeyChecking no\n  IdentityFile ~/.ssh/sky-cluster-key\n  IdentityFile ~/.ssh/id_rsa" ~/.ssh/config) || printf "Host *\n  StrictHostKeyChecking no\n  IdentityFile ~/.ssh/sky-cluster-key\n  IdentityFile ~/.ssh/id_rsa\n" >> ~/.ssh/config;
-=======
     sudo grep -e '^DefaultTasksMax' /etc/systemd/system.conf || (sudo bash -c 'echo "DefaultTasksMax=infinity" >> /etc/systemd/system.conf');
     ulimit -n 1048576;
-    mkdir -p ~/.ssh; (grep -Pzo -q "Host \*\n  StrictHostKeyChecking no" ~/.ssh/config) || printf "Host *\n  StrictHostKeyChecking no\n" >> ~/.ssh/config;
->>>>>>> 2157f01b
+    mkdir -p ~/.ssh; (grep -Pzo -q "Host \*\n  StrictHostKeyChecking no\n  IdentityFile ~/.ssh/sky-cluster-key\n  IdentityFile ~/.ssh/id_rsa" ~/.ssh/config) || printf "Host *\n  StrictHostKeyChecking no\n  IdentityFile ~/.ssh/sky-cluster-key\n  IdentityFile ~/.ssh/id_rsa\n" >> ~/.ssh/config;
     [ -f /etc/fuse.conf ] && sudo sed -i 's/#user_allow_other/user_allow_other/g' /etc/fuse.conf || (sudo sh -c 'echo "user_allow_other" > /etc/fuse.conf'); # This is needed for `-o allow_other` option for `goofys`;
     end_epoch=$(date +%s);
     echo "=== Setup system configs and fuse completed in $(($end_epoch - $start_epoch)) secs ===";
