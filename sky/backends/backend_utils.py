--- conflicted
+++ resolved
@@ -396,185 +396,6 @@
         return ' && '.join(commands)
 
 
-<<<<<<< HEAD
-=======
-class SSHConfigHelper(object):
-    """Helper for handling local SSH configuration."""
-
-    ssh_conf_path = '~/.ssh/config'
-    ssh_conf_lock_path = os.path.expanduser('~/.sky/ssh_config.lock')
-    ssh_conf_per_cluster_lock_path = os.path.expanduser(
-        '~/.sky/ssh_config_{}.lock')
-    ssh_cluster_path = SKY_USER_FILE_PATH + '/ssh/{}'
-
-    @classmethod
-    def _get_generated_config(cls, autogen_comment: str, host_name: str,
-                              ip: str, username: str, ssh_key_path: str,
-                              proxy_command: Optional[str], port: int,
-                              docker_proxy_command: Optional[str]):
-        if proxy_command is not None:
-            # Already checked in resources
-            assert docker_proxy_command is None, (
-                'Cannot specify both proxy_command and docker_proxy_command.')
-            proxy = f'ProxyCommand {proxy_command}'
-        elif docker_proxy_command is not None:
-            proxy = f'ProxyCommand {docker_proxy_command}'
-        else:
-            proxy = ''
-        # StrictHostKeyChecking=no skips the host key check for the first
-        # time. UserKnownHostsFile=/dev/null and GlobalKnownHostsFile/dev/null
-        # prevent the host key from being added to the known_hosts file and
-        # always return an empty file for known hosts, making the ssh think
-        # this is a first-time connection, and thus skipping the host key
-        # check.
-        codegen = textwrap.dedent(f"""\
-            {autogen_comment}
-            Host {host_name}
-              HostName {ip}
-              User {username}
-              IdentityFile {ssh_key_path}
-              AddKeysToAgent yes
-              IdentitiesOnly yes
-              ForwardAgent yes
-              StrictHostKeyChecking no
-              UserKnownHostsFile=/dev/null
-              GlobalKnownHostsFile=/dev/null
-              Port {port}
-              {proxy}
-            """.rstrip())
-        codegen = codegen + '\n'
-        return codegen
-
-    @classmethod
-    @timeline.FileLockEvent(ssh_conf_lock_path)
-    def add_cluster(
-        cls,
-        cluster_name: str,
-        ips: List[str],
-        auth_config: Dict[str, str],
-        ports: List[int],
-        docker_user: Optional[str] = None,
-        ssh_user: Optional[str] = None,
-    ):
-        """Add authentication information for cluster to local SSH config file.
-
-        If a host with `cluster_name` already exists and the configuration was
-        not added by sky, then `ip` is used to identify the host instead in the
-        file.
-
-        If a host with `cluster_name` already exists and the configuration was
-        added by sky (e.g. a spot instance), then the configuration is
-        overwritten.
-
-        Args:
-            cluster_name: Cluster name (see `sky status`)
-            ips: List of public IP addresses in the cluster. First IP is head
-              node.
-            auth_config: read_yaml(handle.cluster_yaml)['auth']
-            ports: List of port numbers for SSH corresponding to ips
-            docker_user: If not None, use this user to ssh into the docker
-            ssh_user: Override the ssh_user in auth_config
-        """
-        if ssh_user is None:
-            username = auth_config['ssh_user']
-        else:
-            username = ssh_user
-        if docker_user is not None:
-            username = docker_user
-        key_path = os.path.expanduser(auth_config['ssh_private_key'])
-        sky_autogen_comment = ('# Added by sky (use `sky stop/down '
-                               f'{cluster_name}` to remove)')
-        ip = ips[0]
-        if docker_user is not None:
-            ip = 'localhost'
-
-        config_path = os.path.expanduser(cls.ssh_conf_path)
-
-        if not os.path.exists(config_path):
-            config = ['\n']
-            with open(config_path,
-                      'w',
-                      encoding='utf-8',
-                      opener=functools.partial(os.open, mode=0o644)) as f:
-                f.writelines(config)
-
-        with open(config_path, 'r', encoding='utf-8') as f:
-            config = f.readlines()
-
-        ssh_dir = cls.ssh_cluster_path.format('')
-        os.makedirs(os.path.expanduser(ssh_dir), exist_ok=True, mode=0o700)
-
-        # Handle Include on top of Config file
-        include_str = f'Include {cls.ssh_cluster_path.format("*")}'
-        found = False
-        for i, line in enumerate(config):
-            config_str = line.strip()
-            if config_str == include_str:
-                found = True
-                break
-            if 'Host' in config_str:
-                break
-        if not found:
-            # Did not find Include string. Insert `Include` lines.
-            with open(config_path, 'w', encoding='utf-8') as f:
-                config.insert(
-                    0,
-                    f'# Added by SkyPilot for ssh config of all clusters\n{include_str}\n'
-                )
-                f.write(''.join(config).strip())
-                f.write('\n' * 2)
-
-        proxy_command = auth_config.get('ssh_proxy_command', None)
-
-        docker_proxy_command_generator = None
-        if docker_user is not None:
-            docker_proxy_command_generator = lambda ip, port: ' '.join(
-                ['ssh'] + command_runner.ssh_options_list(
-                    key_path, ssh_control_name=None, port=port) +
-                ['-W', '%h:%p', f'{auth_config["ssh_user"]}@{ip}'])
-
-        codegen = ''
-        # Add the nodes to the codegen
-        for i, ip in enumerate(ips):
-            docker_proxy_command = None
-            port = ports[i]
-            if docker_proxy_command_generator is not None:
-                docker_proxy_command = docker_proxy_command_generator(ip, port)
-                ip = 'localhost'
-                port = constants.DEFAULT_DOCKER_PORT
-            node_name = cluster_name if i == 0 else cluster_name + f'-worker{i}'
-            # TODO(romilb): Update port number when k8s supports multinode
-            codegen += cls._get_generated_config(
-                sky_autogen_comment, node_name, ip, username, key_path,
-                proxy_command, port, docker_proxy_command) + '\n'
-
-        cluster_config_path = os.path.expanduser(
-            cls.ssh_cluster_path.format(cluster_name))
-
-        with open(cluster_config_path,
-                  'w',
-                  encoding='utf-8',
-                  opener=functools.partial(os.open, mode=0o644)) as f:
-            f.write(codegen)
-
-    @classmethod
-    def remove_cluster(cls, cluster_name: str):
-        """Remove authentication information for cluster from ~/.sky/ssh/<cluster_name>.
-
-        If no existing host matching the provided specification is found, then
-        nothing is removed.
-
-        Args:
-            cluster_name: Cluster name.
-        """
-        with timeline.FileLockEvent(
-                cls.ssh_conf_per_cluster_lock_path.format(cluster_name)):
-            cluster_config_path = os.path.expanduser(
-                cls.ssh_cluster_path.format(cluster_name))
-            common_utils.remove_file_if_exists(cluster_config_path)
-
-
->>>>>>> b92b47f1
 def _replace_yaml_dicts(
         new_yaml: str, old_yaml: str, restore_key_names: Set[str],
         restore_key_names_exceptions: Sequence[Tuple[str, ...]]) -> str:
