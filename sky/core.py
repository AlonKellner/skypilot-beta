"""SDK functions for cluster/job management."""
import getpass
import typing
from typing import Any, Dict, List, Optional, Union

import colorama

from sky import backends
from sky import clouds
from sky import dag
from sky import data
from sky import exceptions
from sky import global_user_state
from sky import sky_logging
from sky import task
from sky.backends import backend_utils
from sky.skylet import constants
from sky.skylet import job_lib
from sky.usage import usage_lib
from sky.utils import controller_utils
<<<<<<< HEAD
from sky.utils import status_lib
=======
from sky.utils import rich_utils
>>>>>>> b6620b0b
from sky.utils import subprocess_utils

try:
    import fastapi
    app_router = fastapi.APIRouter()
except ImportError:
    app_router = None

if typing.TYPE_CHECKING:
    from sky import resources as resources_lib

logger = sky_logging.init_logger(__name__)

# ======================
# = Cluster Management =
# ======================

# pylint: disable=redefined-builtin


def router(name, *args, **kwargs):
    """Decorator for adding a function to the API router."""
    if app_router is None:
        return lambda func: func
    return getattr(app_router, name)(*args, **kwargs)


@usage_lib.entrypoint
def status(cluster_names: Optional[Union[str, List[str]]] = None,
           refresh: bool = False) -> List[Dict[str, Any]]:
    # NOTE(dev): Keep the docstring consistent between the Python API and CLI.
    """Get cluster statuses.

    If cluster_names is given, return those clusters. Otherwise, return all
    clusters.

    Each returned value has the following fields:

    .. code-block:: python

        {
            'name': (str) cluster name,
            'launched_at': (int) timestamp of last launch on this cluster,
            'handle': (ResourceHandle) an internal handle to the cluster,
            'last_use': (str) the last command/entrypoint that affected this
              cluster,
            'status': (sky.ClusterStatus) cluster status,
            'autostop': (int) idle time before autostop,
            'to_down': (bool) whether autodown is used instead of autostop,
            'metadata': (dict) metadata of the cluster,
        }

    Each cluster can have one of the following statuses:

    - ``INIT``: The cluster may be live or down. It can happen in the following
      cases:

      - Ongoing provisioning or runtime setup. (A ``sky.launch()`` has started
        but has not completed.)
      - Or, the cluster is in an abnormal state, e.g., some cluster nodes are
        down, or the SkyPilot runtime is unhealthy. (To recover the cluster,
        try ``sky launch`` again on it.)

    - ``UP``: Provisioning and runtime setup have succeeded and the cluster is
      live.  (The most recent ``sky.launch()`` has completed successfully.)

    - ``STOPPED``: The cluster is stopped and the storage is persisted. Use
      ``sky.start()`` to restart the cluster.

    Autostop column:

    - The autostop column indicates how long the cluster will be autostopped
      after minutes of idling (no jobs running). If ``to_down`` is True, the
      cluster will be autodowned, rather than autostopped.

    Getting up-to-date cluster statuses:

    - In normal cases where clusters are entirely managed by SkyPilot (i.e., no
      manual operations in cloud consoles) and no autostopping is used, the
      table returned by this command will accurately reflect the cluster
      statuses.

    - In cases where the clusters are changed outside of SkyPilot (e.g., manual
      operations in cloud consoles; unmanaged spot clusters getting preempted)
      or for autostop-enabled clusters, use ``refresh=True`` to query the
      latest cluster statuses from the cloud providers.

    Args:
        cluster_names: a list of cluster names to query. If not
            provided, all clusters will be queried.
        refresh: whether to query the latest cluster statuses from the cloud
            provider(s).

    Returns:
        A list of dicts, with each dict containing the information of a
        cluster. If a cluster is found to be terminated or not found, it will
        be omitted from the returned list.
    """
    return backend_utils.get_clusters(include_controller=True,
                                      refresh=refresh,
                                      cluster_names=cluster_names)


def endpoints(cluster: str,
              port: Optional[Union[int, str]] = None) -> Dict[int, str]:
    """Gets the endpoint for a given cluster and port number (endpoint).

    Args:
        cluster: The name of the cluster.
        port: The port number to get the endpoint for. If None, endpoints
            for all ports are returned..

    Returns: A dictionary of port numbers to endpoints. If endpoint is None,
        the dictionary will contain all ports:endpoints exposed on the cluster.

    Raises:
        ValueError: if the cluster is not UP or the endpoint is not exposed.
        RuntimeError: if the cluster has no ports to be exposed or no endpoints
            are exposed yet.
    """
    with rich_utils.safe_status('[bold cyan]Fetching endpoints for cluster '
                                f'{cluster}...[/]'):
        return backend_utils.get_endpoints(cluster=cluster, port=port)


@usage_lib.entrypoint
def cost_report() -> List[Dict[str, Any]]:
    # NOTE(dev): Keep the docstring consistent between the Python API and CLI.
    """Get all cluster cost reports, including those that have been downed.

    Each returned value has the following fields:

    .. code-block:: python

        {
            'name': (str) cluster name,
            'launched_at': (int) timestamp of last launch on this cluster,
            'duration': (int) total seconds that cluster was up and running,
            'last_use': (str) the last command/entrypoint that affected this
            'num_nodes': (int) number of nodes launched for cluster,
            'resources': (resources.Resources) type of resource launched,
            'cluster_hash': (str) unique hash identifying cluster,
            'usage_intervals': (List[Tuple[int, int]]) cluster usage times,
            'total_cost': (float) cost given resources and usage intervals,
        }

    The estimated cost column indicates price for the cluster based on the type
    of resources being used and the duration of use up until the call to
    status. This means if the cluster is UP, successive calls to report will
    show increasing price. The estimated cost is calculated based on the local
    cache of the cluster status, and may not be accurate for the cluster with
    autostop/use_spot set or terminated/stopped on the cloud console.

    Returns:
        A list of dicts, with each dict containing the cost information of a
        cluster.
    """
    cluster_reports = global_user_state.get_clusters_from_history()

    def get_total_cost(cluster_report: dict) -> float:
        duration = cluster_report['duration']
        launched_nodes = cluster_report['num_nodes']
        launched_resources = cluster_report['resources']

        cost = (launched_resources.get_cost(duration) * launched_nodes)
        return cost

    for cluster_report in cluster_reports:
        cluster_report['total_cost'] = get_total_cost(cluster_report)

    return cluster_reports


def _start(
    cluster_name: str,
    idle_minutes_to_autostop: Optional[int] = None,
    retry_until_up: bool = False,
    down: bool = False,  # pylint: disable=redefined-outer-name
    force: bool = False,
) -> backends.CloudVmRayResourceHandle:

    cluster_status, handle = backend_utils.refresh_cluster_status_handle(
        cluster_name)
    if handle is None:
        raise ValueError(f'Cluster {cluster_name!r} does not exist.')
    if not force and cluster_status == status_lib.ClusterStatus.UP:
        sky_logging.print(f'Cluster {cluster_name!r} is already up.')
        return handle
    assert force or cluster_status in (
        status_lib.ClusterStatus.INIT,
        status_lib.ClusterStatus.STOPPED), cluster_status

    backend = backend_utils.get_backend_from_handle(handle)
    if not isinstance(backend, backends.CloudVmRayBackend):
        raise exceptions.NotSupportedError(
            f'Starting cluster {cluster_name!r} with backend {backend.NAME} '
            'is not supported.')

    if controller_utils.Controllers.from_name(cluster_name) is not None:
        if down:
            raise ValueError('Using autodown (rather than autostop) is not '
                             'supported for SkyPilot controllers. Pass '
                             '`down=False` or omit it instead.')
        if idle_minutes_to_autostop is not None:
            raise ValueError(
                'Passing a custom autostop setting is currently not '
                'supported when starting SkyPilot controllers. To '
                'fix: omit the `idle_minutes_to_autostop` argument to use the '
                f'default autostop settings (got: {idle_minutes_to_autostop}).')
        idle_minutes_to_autostop = (
            constants.CONTROLLER_IDLE_MINUTES_TO_AUTOSTOP)

    usage_lib.record_cluster_name_for_current_operation(cluster_name)

    with dag.Dag():
        dummy_task = task.Task().set_resources(handle.launched_resources)
        dummy_task.num_nodes = handle.launched_nodes
    handle = backend.provision(dummy_task,
                               to_provision=handle.launched_resources,
                               dryrun=False,
                               stream_logs=True,
                               cluster_name=cluster_name,
                               retry_until_up=retry_until_up)
    storage_mounts = backend.get_storage_mounts_metadata(handle.cluster_name)
    # Passing all_file_mounts as None ensures the local source set in Storage
    # to not redundantly sync source to the bucket.
    backend.sync_file_mounts(handle=handle,
                             all_file_mounts=None,
                             storage_mounts=storage_mounts)
    if idle_minutes_to_autostop is not None:
        backend.set_autostop(handle, idle_minutes_to_autostop, down=down)
    return handle


@usage_lib.entrypoint
def start(
    cluster_name: str,
    idle_minutes_to_autostop: Optional[int] = None,
    retry_until_up: bool = False,
    down: bool = False,  # pylint: disable=redefined-outer-name
    force: bool = False,
) -> backends.CloudVmRayResourceHandle:
    # NOTE(dev): Keep the docstring consistent between the Python API and CLI.
    """Restart a cluster.

    If a cluster is previously stopped (status is STOPPED) or failed in
    provisioning/runtime installation (status is INIT), this function will
    attempt to start the cluster.  In the latter case, provisioning and runtime
    installation will be retried.

    Auto-failover provisioning is not used when restarting a stopped
    cluster. It will be started on the same cloud, region, and zone that were
    chosen before.

    If a cluster is already in the UP status, this function has no effect.

    Args:
        cluster_name: name of the cluster to start.
        idle_minutes_to_autostop: automatically stop the cluster after this
            many minute of idleness, i.e., no running or pending jobs in the
            cluster's job queue. Idleness gets reset whenever setting-up/
            running/pending jobs are found in the job queue. Setting this
            flag is equivalent to running
            ``sky.launch(..., detach_run=True, ...)`` and then
            ``sky.autostop(idle_minutes=<minutes>)``. If not set, the
            cluster will not be autostopped.
        retry_until_up: whether to retry launching the cluster until it is
            up.
        down: Autodown the cluster: tear down the cluster after specified
            minutes of idle time after all jobs finish (successfully or
            abnormally). Requires ``idle_minutes_to_autostop`` to be set.
        force: whether to force start the cluster even if it is already up.
            Useful for upgrading SkyPilot runtime.

    Raises:
        ValueError: argument values are invalid: (1) the specified cluster does
          not exist; (2) if ``down`` is set to True but
          ``idle_minutes_to_autostop`` is None; (3) if the specified cluster is
          the managed jobs controller, and either ``idle_minutes_to_autostop``
          is not None or ``down`` is True (omit them to use the default
          autostop settings).
        sky.exceptions.NotSupportedError: if the cluster to restart was
          launched using a non-default backend that does not support this
          operation.
        sky.exceptions.ClusterOwnerIdentitiesMismatchError: if the cluster to
            restart was launched by a different user.
    """
    if down and idle_minutes_to_autostop is None:
        raise ValueError(
            '`idle_minutes_to_autostop` must be set if `down` is True.')
    return _start(cluster_name,
                  idle_minutes_to_autostop,
                  retry_until_up,
                  down,
                  force=force)


def _stop_not_supported_message(resources: 'resources_lib.Resources') -> str:
    if resources.use_spot:
        message = ('Stopping spot instances is currently not supported on '
                   f'{resources.cloud}')
    else:
        message = f'Stopping is currently not supported for {resources}'
    return message


@usage_lib.entrypoint
def stop(cluster_name: str, purge: bool = False) -> None:
    # NOTE(dev): Keep the docstring consistent between the Python API and CLI.
    """Stop a cluster.

    Data on attached disks is not lost when a cluster is stopped.  Billing for
    the instances will stop, while the disks will still be charged.  Those
    disks will be reattached when restarting the cluster.

    Currently, spot instance clusters cannot be stopped (except for GCP, which
    does allow disk contents to be preserved when stopping spot VMs).

    Args:
        cluster_name: name of the cluster to stop.
        purge: (Advanced) Forcefully mark the cluster as stopped in SkyPilot's
            cluster table, even if the actual cluster stop operation failed on
            the cloud. WARNING: This flag should only be set sparingly in
            certain manual troubleshooting scenarios; with it set, it is the
            user's responsibility to ensure there are no leaked instances and
            related resources.

    Raises:
        ValueError: the specified cluster does not exist.
        RuntimeError: failed to stop the cluster.
        sky.exceptions.NotSupportedError: if the specified cluster is a spot
          cluster, or a TPU VM Pod cluster, or the managed jobs controller.
    """
    if controller_utils.Controllers.from_name(cluster_name) is not None:
        raise exceptions.NotSupportedError(
            f'Stopping SkyPilot controller {cluster_name!r} '
            f'is not supported.')
    handle = global_user_state.get_handle_from_cluster_name(cluster_name)
    if handle is None:
        raise ValueError(f'Cluster {cluster_name!r} does not exist.')

    backend = backend_utils.get_backend_from_handle(handle)

    if isinstance(backend, backends.CloudVmRayBackend):
        assert isinstance(handle, backends.CloudVmRayResourceHandle), handle
        # Check cloud supports stopping instances
        cloud = handle.launched_resources.cloud
        assert cloud is not None, handle
        try:
            cloud.check_features_are_supported(
                handle.launched_resources,
                {clouds.CloudImplementationFeatures.STOP})
        except exceptions.NotSupportedError as e:
            raise exceptions.NotSupportedError(
                f'{colorama.Fore.YELLOW}Stopping cluster '
                f'{cluster_name!r}... skipped.{colorama.Style.RESET_ALL}\n'
                f'  {_stop_not_supported_message(handle.launched_resources)}.\n'
                '  To terminate the cluster instead, run: '
                f'{colorama.Style.BRIGHT}sky down {cluster_name}') from e

    usage_lib.record_cluster_name_for_current_operation(cluster_name)
    backend.teardown(handle, terminate=False, purge=purge)


@usage_lib.entrypoint
def down(cluster_name: str, purge: bool = False) -> None:
    # NOTE(dev): Keep the docstring consistent between the Python API and CLI.
    """Tear down a cluster.

    Tearing down a cluster will delete all associated resources (all billing
    stops), and any data on the attached disks will be lost.  Accelerators
    (e.g., TPUs) that are part of the cluster will be deleted too.

    Args:
        cluster_name: name of the cluster to down.
        purge: (Advanced) Forcefully remove the cluster from SkyPilot's cluster
            table, even if the actual cluster termination failed on the cloud.
            WARNING: This flag should only be set sparingly in certain manual
            troubleshooting scenarios; with it set, it is the user's
            responsibility to ensure there are no leaked instances and related
            resources.

    Raises:
        ValueError: the specified cluster does not exist.
        RuntimeError: failed to tear down the cluster.
        sky.exceptions.NotSupportedError: the specified cluster is the managed
          jobs controller.
    """
    handle = global_user_state.get_handle_from_cluster_name(cluster_name)
    if handle is None:
        raise ValueError(f'Cluster {cluster_name!r} does not exist.')

    usage_lib.record_cluster_name_for_current_operation(cluster_name)
    backend = backend_utils.get_backend_from_handle(handle)
    backend.teardown(handle, terminate=True, purge=purge)


@usage_lib.entrypoint
def autostop(
        cluster_name: str,
        idle_minutes: int,
        down: bool = False,  # pylint: disable=redefined-outer-name
) -> None:
    # NOTE(dev): Keep the docstring consistent between the Python API and CLI.
    """Schedule an autostop/autodown for a cluster.

    Autostop/autodown will automatically stop or teardown a cluster when it
    becomes idle for a specified duration.  Idleness means there are no
    in-progress (pending/running) jobs in a cluster's job queue.

    Idleness time of a cluster is reset to zero, whenever:

    - A job is submitted (``sky.launch()`` or ``sky.exec()``).

    - The cluster has restarted.

    - An autostop is set when there is no active setting. (Namely, either
      there's never any autostop setting set, or the previous autostop setting
      was canceled.) This is useful for restarting the autostop timer.

    Example: say a cluster without any autostop set has been idle for 1 hour,
    then an autostop of 30 minutes is set. The cluster will not be immediately
    autostopped. Instead, the idleness timer only starts counting after the
    autostop setting was set.

    When multiple autostop settings are specified for the same cluster, the
    last setting takes precedence.

    Args:
        cluster_name: name of the cluster.
        idle_minutes: the number of minutes of idleness (no pending/running
          jobs) after which the cluster will be stopped automatically. Setting
          to a negative number cancels any autostop/autodown setting.
        down: if true, use autodown (tear down the cluster; non-restartable),
          rather than autostop (restartable).

    Raises:
        ValueError: if the cluster does not exist.
        sky.exceptions.ClusterNotUpError: if the cluster is not UP.
        sky.exceptions.NotSupportedError: if the cluster is not based on
          CloudVmRayBackend or the cluster is TPU VM Pod.
        sky.exceptions.ClusterOwnerIdentityMismatchError: if the current user is
          not the same as the user who created the cluster.
        sky.exceptions.CloudUserIdentityError: if we fail to get the current
          user identity.
    """
    is_cancel = idle_minutes < 0
    verb = 'Cancelling' if is_cancel else 'Scheduling'
    option_str = 'down' if down else 'stop'
    if is_cancel:
        option_str = '{stop,down}'
    operation = f'{verb} auto{option_str}'
    if controller_utils.Controllers.from_name(cluster_name) is not None:
        raise exceptions.NotSupportedError(
            f'{operation} SkyPilot controller {cluster_name!r} '
            f'is not supported.')
    handle = backend_utils.check_cluster_available(
        cluster_name,
        operation=operation,
    )
    backend = backend_utils.get_backend_from_handle(handle)

    # Check cloud supports stopping spot instances
    cloud = handle.launched_resources.cloud
    assert cloud is not None, handle

    if not isinstance(backend, backends.CloudVmRayBackend):
        raise exceptions.NotSupportedError(
            f'{operation} cluster {cluster_name!r} with backend '
            f'{backend.__class__.__name__!r} is not supported.')
    # Check autostop is implemented for cloud
    cloud = handle.launched_resources.cloud
    if not down and not is_cancel:
        try:
            cloud.check_features_are_supported(
                handle.launched_resources,
                {clouds.CloudImplementationFeatures.STOP})
        except exceptions.NotSupportedError as e:
            raise exceptions.NotSupportedError(
                f'{colorama.Fore.YELLOW}Scheduling autostop on cluster '
                f'{cluster_name!r}...skipped.{colorama.Style.RESET_ALL}\n'
                f'  {_stop_not_supported_message(handle.launched_resources)}.'
            ) from e

    # Check if autodown is required and supported
    if not is_cancel:
        try:
            cloud.check_features_are_supported(
                handle.launched_resources,
                {clouds.CloudImplementationFeatures.AUTO_TERMINATE})
        except exceptions.NotSupportedError as e:
            raise exceptions.NotSupportedError(
                f'{colorama.Fore.YELLOW}{operation} on cluster '
                f'{cluster_name!r}...skipped.{colorama.Style.RESET_ALL}\n'
                f'  Auto{option_str} is not supported on {cloud!r} - '
                f'see reason above.') from e

    usage_lib.record_cluster_name_for_current_operation(cluster_name)
    backend.set_autostop(handle, idle_minutes, down)


# ==================
# = Job Management =
# ==================


@usage_lib.entrypoint
def queue(cluster_name: str,
          skip_finished: bool = False,
          all_users: bool = False) -> List[dict]:
    # NOTE(dev): Keep the docstring consistent between the Python API and CLI.
    """Get the job queue of a cluster.

    Please refer to the sky.cli.queue for the document.

    Returns:
        List[dict]:
        [
            {
                'job_id': (int) job id,
                'job_name': (str) job name,
                'username': (str) username,
                'submitted_at': (int) timestamp of submitted,
                'start_at': (int) timestamp of started,
                'end_at': (int) timestamp of ended,
                'resources': (str) resources,
                'status': (job_lib.JobStatus) job status,
                'log_path': (str) log path,
            }
        ]
    raises:
        ValueError: if the cluster does not exist.
        sky.exceptions.ClusterNotUpError: if the cluster is not UP.
        sky.exceptions.NotSupportedError: if the cluster is not based on
          CloudVmRayBackend.
        sky.exceptions.ClusterOwnerIdentityMismatchError: if the current user is
          not the same as the user who created the cluster.
        sky.exceptions.CloudUserIdentityError: if we fail to get the current
          user identity.
        exceptions.CommandError: if failed to get the job queue with ssh.
    """
    all_jobs = not skip_finished
    username: Optional[str] = getpass.getuser()
    if all_users:
        username = None
    code = job_lib.JobLibCodeGen.get_job_queue(username, all_jobs)

    handle = backend_utils.check_cluster_available(
        cluster_name,
        operation='getting the job queue',
    )
    backend = backend_utils.get_backend_from_handle(handle)

    returncode, jobs_payload, stderr = backend.run_on_head(handle,
                                                           code,
                                                           require_outputs=True,
                                                           separate_stderr=True)
    subprocess_utils.handle_returncode(
        returncode,
        command=code,
        error_msg=f'Failed to get job queue on cluster {cluster_name}.',
        stderr=f'{jobs_payload + stderr}',
        stream_logs=True)
    jobs = job_lib.load_job_queue(jobs_payload)
    return jobs


@usage_lib.entrypoint
# pylint: disable=redefined-builtin
def cancel(
    cluster_name: str,
    all: bool = False,
    job_ids: Optional[List[int]] = None,
    # pylint: disable=invalid-name
    _try_cancel_if_cluster_is_init: bool = False,
) -> None:
    # NOTE(dev): Keep the docstring consistent between the Python API and CLI.
    """Cancel jobs on a cluster.

    Please refer to the sky.cli.cancel for the document.

    When `all` is False and `job_ids` is None, cancel the latest running job.

    Additional arguments:
        _try_cancel_if_cluster_is_init: (bool) whether to try cancelling the job
            even if the cluster is not UP, but the head node is still alive.
            This is used by the jobs controller to cancel the job when the
            worker node is preempted in the spot cluster.

    Raises:
        ValueError: if arguments are invalid, or the cluster does not exist.
        sky.exceptions.ClusterNotUpError: if the cluster is not UP.
        sky.exceptions.NotSupportedError: if the specified cluster is a
          controller that does not support this operation.
        sky.exceptions.ClusterOwnerIdentityMismatchError: if the current user is
          not the same as the user who created the cluster.
        sky.exceptions.CloudUserIdentityError: if we fail to get the current
          user identity.
    """
    controller_utils.check_cluster_name_not_controller(
        cluster_name, operation_str='Cancelling jobs')

    if all and job_ids:
        raise ValueError('Cannot specify both `all` and `job_ids`. To cancel '
                         'all jobs, set `job_ids` to None.')

    # Check the status of the cluster.
    handle = None
    try:
        handle = backend_utils.check_cluster_available(
            cluster_name,
            operation='cancelling jobs',
        )
    except exceptions.ClusterNotUpError as e:
        if not _try_cancel_if_cluster_is_init:
            raise
        assert (e.handle is None or
                isinstance(e.handle, backends.CloudVmRayResourceHandle)), e
        if (e.handle is None or e.handle.head_ip is None):
            raise
        handle = e.handle
        # Even if the cluster is not UP, we can still try to cancel the job if
        # the head node is still alive. This is useful when a spot cluster's
        # worker node is preempted, but we can still cancel the job on the head
        # node.

    assert handle is not None, (
        f'handle for cluster {cluster_name!r} should not be None')

    backend = backend_utils.get_backend_from_handle(handle)

    if all:
        sky_logging.print(f'{colorama.Fore.YELLOW}'
                          f'Cancelling all jobs on cluster {cluster_name!r}...'
                          f'{colorama.Style.RESET_ALL}')
    elif job_ids is None:
        # all = False, job_ids is None => cancel the latest running job.
        sky_logging.print(
            f'{colorama.Fore.YELLOW}'
            f'Cancelling latest running job on cluster {cluster_name!r}...'
            f'{colorama.Style.RESET_ALL}')
    elif len(job_ids):
        # all = False, len(job_ids) > 0 => cancel the specified jobs.
        jobs_str = ', '.join(map(str, job_ids))
        sky_logging.print(
            f'{colorama.Fore.YELLOW}'
            f'Cancelling jobs ({jobs_str}) on cluster {cluster_name!r}...'
            f'{colorama.Style.RESET_ALL}')
    else:
        # all = False, len(job_ids) == 0 => no jobs to cancel.
        return

    backend.cancel_jobs(handle, job_ids, all)


@usage_lib.entrypoint
def tail_logs(cluster_name: str,
              job_id: Optional[int],
              follow: bool = True) -> None:
    # NOTE(dev): Keep the docstring consistent between the Python API and CLI.
    """Tail the logs of a job.

    Please refer to the sky.cli.tail_logs for the document.

    Raises:
        ValueError: arguments are invalid or the cluster is not supported or
          the cluster does not exist.
        sky.exceptions.ClusterNotUpError: if the cluster is not UP.
        sky.exceptions.NotSupportedError: if the cluster is not based on
          CloudVmRayBackend.
        sky.exceptions.ClusterOwnerIdentityMismatchError: if the current user is
          not the same as the user who created the cluster.
        sky.exceptions.CloudUserIdentityError: if we fail to get the current
          user identity.
    """
    # Check the status of the cluster.
    handle = backend_utils.check_cluster_available(
        cluster_name,
        operation='tailing logs',
    )
    backend = backend_utils.get_backend_from_handle(handle)

    job_str = f'job {job_id}'
    if job_id is None:
        job_str = 'the last job'
    sky_logging.print(
        f'{colorama.Fore.YELLOW}'
        f'Tailing logs of {job_str} on cluster {cluster_name!r}...'
        f'{colorama.Style.RESET_ALL}')

    usage_lib.record_cluster_name_for_current_operation(cluster_name)
    backend.tail_logs(handle, job_id, follow=follow)


@usage_lib.entrypoint
def download_logs(
        cluster_name: str,
        job_ids: Optional[List[str]],
        local_dir: str = constants.SKY_LOGS_DIRECTORY) -> Dict[str, str]:
    # NOTE(dev): Keep the docstring consistent between the Python API and CLI.
    """Download the logs of jobs.

    Args:
        cluster_name: (str) name of the cluster.
        job_ids: (List[str]) job ids.
    Returns:
        Dict[str, str]: a mapping of job_id to local log path.
    Raises:
        ValueError: if the cluster does not exist.
        sky.exceptions.ClusterNotUpError: if the cluster is not UP.
        sky.exceptions.NotSupportedError: if the cluster is not based on
          CloudVmRayBackend.
        sky.exceptions.ClusterOwnerIdentityMismatchError: if the current user is
          not the same as the user who created the cluster.
        sky.exceptions.CloudUserIdentityError: if we fail to get the current
          user identity.
    """
    # Check the status of the cluster.
    handle = backend_utils.check_cluster_available(
        cluster_name,
        operation='downloading logs',
    )
    backend = backend_utils.get_backend_from_handle(handle)
    assert isinstance(backend, backends.CloudVmRayBackend), backend

    if job_ids is not None and len(job_ids) == 0:
        return {}

    usage_lib.record_cluster_name_for_current_operation(cluster_name)
    sky_logging.print(f'{colorama.Fore.YELLOW}'
                      'Syncing down logs to local...'
                      f'{colorama.Style.RESET_ALL}')
    local_log_dirs = backend.sync_down_logs(handle, job_ids, local_dir)
    return local_log_dirs


@usage_lib.entrypoint
def job_status(cluster_name: str,
               job_ids: Optional[List[int]],
               stream_logs: bool = False
              ) -> Dict[Optional[int], Optional[job_lib.JobStatus]]:
    # NOTE(dev): Keep the docstring consistent between the Python API and CLI.
    """Get the status of jobs.

    Args:
        cluster_name: (str) name of the cluster.
        job_ids: (List[str]) job ids. If None, get the status of the last job.
    Returns:
        Dict[Optional[str], Optional[job_lib.JobStatus]]: A mapping of job_id to
        job statuses. The status will be None if the job does not exist.
        If job_ids is None and there is no job on the cluster, it will return
        {None: None}.
    Raises:
        ValueError: if the cluster does not exist.
        sky.exceptions.ClusterNotUpError: if the cluster is not UP.
        sky.exceptions.NotSupportedError: if the cluster is not based on
          CloudVmRayBackend.
        sky.exceptions.ClusterOwnerIdentityMismatchError: if the current user is
          not the same as the user who created the cluster.
        sky.exceptions.CloudUserIdentityError: if we fail to get the current
          user identity.
    """
    # Check the status of the cluster.
    handle = backend_utils.check_cluster_available(
        cluster_name,
        operation='getting job status',
    )
    backend = backend_utils.get_backend_from_handle(handle)
    if not isinstance(backend, backends.CloudVmRayBackend):
        raise exceptions.NotSupportedError(
            f'Getting job status is not supported for cluster {cluster_name!r} '
            f'of type {backend.__class__.__name__!r}.')
    assert isinstance(handle, backends.CloudVmRayResourceHandle), handle

    if job_ids is not None and len(job_ids) == 0:
        return {}

    sky_logging.print(f'{colorama.Fore.YELLOW}'
                      'Getting job status...'
                      f'{colorama.Style.RESET_ALL}')

    usage_lib.record_cluster_name_for_current_operation(cluster_name)
    statuses = backend.get_job_status(handle, job_ids, stream_logs=stream_logs)
    return statuses


# ======================
# = Storage Management =
# ======================
@usage_lib.entrypoint
def storage_ls() -> List[Dict[str, Any]]:
    # NOTE(dev): Keep the docstring consistent between the Python API and CLI.
    """Get the storages.

    Returns:
        [
            {
                'name': str,
                'launched_at': int timestamp of creation,
                'store': List[sky.StoreType],
                'last_use': int timestamp of last use,
                'status': sky.StorageStatus,
            }
        ]
    """
    storages = global_user_state.get_storage()
    for storage in storages:
        storage['store'] = list(storage.pop('handle').sky_stores.keys())
    return storages


@usage_lib.entrypoint
def storage_delete(name: str) -> None:
    # NOTE(dev): Keep the docstring consistent between the Python API and CLI.
    """Delete a storage.

    Raises:
        ValueError: If the storage does not exist.
    """
    # TODO(zhwu): check the storage owner matches the current user
    handle = global_user_state.get_handle_from_storage_name(name)
    if handle is None:
        raise ValueError(f'Storage name {name!r} not found.')
    else:
        storage_object = data.Storage(name=handle.storage_name,
                                      source=handle.source,
                                      sync_on_reconstruction=False)
        storage_object.delete()<|MERGE_RESOLUTION|>--- conflicted
+++ resolved
@@ -18,11 +18,8 @@
 from sky.skylet import job_lib
 from sky.usage import usage_lib
 from sky.utils import controller_utils
-<<<<<<< HEAD
 from sky.utils import status_lib
-=======
 from sky.utils import rich_utils
->>>>>>> b6620b0b
 from sky.utils import subprocess_utils
 
 try:
