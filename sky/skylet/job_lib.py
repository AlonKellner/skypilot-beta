"""Utilities for jobs on a remote cluster, backed by a sqlite database.

This is a remote utility module that provides job queue functionality.
"""
import enum
import getpass
import json
import os
import pathlib
import shlex
import signal
import sqlite3
import subprocess
import time
from typing import Any, Dict, List, Optional

import colorama
import filelock
import psutil

from sky import global_user_state
from sky import sky_logging
from sky.skylet import constants
from sky.utils import common_utils
from sky.utils import db_utils
from sky.utils import log_utils
from sky.utils import message_utils

logger = sky_logging.init_logger(__name__)

_LINUX_NEW_LINE = '\n'
_JOB_STATUS_LOCK = '~/.sky/locks/.job_{}.lock'
# JOB_CMD_IDENTIFIER is used for identifying the process retrieved
# with pid is the same driver process to guard against the case where
# the same pid is reused by a different process.
JOB_CMD_IDENTIFIER = 'echo "SKYPILOT_JOB_ID <{}>"'


def _get_lock_path(job_id: int) -> str:
    lock_path = os.path.expanduser(_JOB_STATUS_LOCK.format(job_id))
    os.makedirs(os.path.dirname(lock_path), exist_ok=True)
    return lock_path


class JobInfoLoc(enum.IntEnum):
    """Job Info's Location in the DB record"""
    JOB_ID = 0
    JOB_NAME = 1
    USERNAME = 2
    SUBMITTED_AT = 3
    STATUS = 4
    RUN_TIMESTAMP = 5
    START_AT = 6
    END_AT = 7
    RESOURCES = 8
    PID = 9


_DB_PATH = os.path.expanduser('~/.sky/jobs.db')
os.makedirs(pathlib.Path(_DB_PATH).parents[0], exist_ok=True)


def create_table(cursor, conn):
    # Enable WAL mode to avoid locking issues.
    # See: issue #3863, #1441 and PR #1509
    # https://github.com/microsoft/WSL/issues/2395
    # TODO(romilb): We do not enable WAL for WSL because of known issue in WSL.
    #  This may cause the database locked problem from WSL issue #1441.
    if not common_utils.is_wsl():
        try:
            cursor.execute('PRAGMA journal_mode=WAL')
        except sqlite3.OperationalError as e:
            if 'database is locked' not in str(e):
                raise
            # If the database is locked, it is OK to continue, as the WAL mode
            # is not critical and is likely to be enabled by other processes.

    # Pid column is used for keeping track of the driver process of a job. It
    # can be in three states:
    # -1: The job was submitted with SkyPilot older than #4318, where we use
    #     ray job submit to submit the job, i.e. no pid is recorded. This is for
    #     backward compatibility and should be removed after 0.10.0.
    # 0: The job driver process has never been started. When adding a job with
    #    INIT state, the pid will be set to 0 (the default -1 value is just for
    #    backward compatibility).
    # >=0: The job has been started. The pid is the driver process's pid.
    #      The driver can be actually running or finished.
    cursor.execute("""\
        CREATE TABLE IF NOT EXISTS jobs (
        job_id INTEGER PRIMARY KEY AUTOINCREMENT,
        job_name TEXT,
        username TEXT,
        submitted_at FLOAT,
        status TEXT,
        run_timestamp TEXT CANDIDATE KEY,
        start_at FLOAT DEFAULT -1,
        end_at FLOAT DEFAULT NULL,
        resources TEXT DEFAULT NULL,
        pid INTEGER DEFAULT -1)""")

    cursor.execute("""CREATE TABLE IF NOT EXISTS pending_jobs(
        job_id INTEGER,
        run_cmd TEXT,
        submit INTEGER,
        created_time INTEGER
    )""")

    db_utils.add_column_to_table(cursor, conn, 'jobs', 'end_at', 'FLOAT')
    db_utils.add_column_to_table(cursor, conn, 'jobs', 'resources', 'TEXT')
    db_utils.add_column_to_table(cursor, conn, 'jobs', 'pid',
                                 'INTEGER DEFAULT -1')
    conn.commit()


_DB = db_utils.SQLiteConn(_DB_PATH, create_table)
_CURSOR = _DB.cursor
_CONN = _DB.conn


class JobStatus(enum.Enum):
    """Job status enum."""

    # 3 in-flux states: each can transition to any state below it.
    # The `job_id` has been generated, but the generated ray program has
    # not started yet. skylet can transit the state from INIT to FAILED
    # directly, if the ray program fails to start.
    # In the 'jobs' table, the `submitted_at` column will be set to the current
    # time, when the job is firstly created (in the INIT state).
    INIT = 'INIT'
    """The job has been submitted, but not started yet."""
    # The job is waiting for the required resources. (`ray job status`
    # shows RUNNING as the generated ray program has started, but blocked
    # by the placement constraints.)
    PENDING = 'PENDING'
    """The job is waiting for required resources."""
    # Running the user's setup script (only in effect if --detach-setup is
    # set). Our update_job_status() can temporarily (for a short period) set
    # the status to SETTING_UP, if the generated ray program has not set
    # the status to PENDING or RUNNING yet.
    SETTING_UP = 'SETTING_UP'
    """The job is running the user's setup script (detach_setup is set)."""
    # The job is running.
    # In the 'jobs' table, the `start_at` column will be set to the current
    # time, when the job is firstly transitioned to RUNNING.
    RUNNING = 'RUNNING'
<<<<<<< HEAD
    """The job is running."""
=======
    # The job driver process failed. This happens when the job driver process
    # finishes when the status in job table is still not set to terminal state.
    # We should keep this state before the SUCCEEDED, as our job status update
    # relies on the order of the statuses to keep the latest status.
    FAILED_DRIVER = 'FAILED_DRIVER'
>>>>>>> 334b268c
    # 3 terminal states below: once reached, they do not transition.
    # The job finished successfully.
    SUCCEEDED = 'SUCCEEDED'
    """The job finished successfully."""
    # The job fails due to the user code or a system restart.
    FAILED = 'FAILED'
    """The job fails due to the user code."""
    # The job setup failed (only in effect if --detach-setup is set). It
    # needs to be placed after the `FAILED` state, so that the status
    # set by our generated ray program will not be overwritten by
    # ray's job status (FAILED).
    # This is for a better UX, so that the user can find out the reason
    # of the failure quickly.
    FAILED_SETUP = 'FAILED_SETUP'
    """The job setup failed (detach_setup is set)."""
    # The job is cancelled by the user.
    CANCELLED = 'CANCELLED'
    """The job is cancelled by the user."""

    @classmethod
    def nonterminal_statuses(cls) -> List['JobStatus']:
        return [cls.INIT, cls.SETTING_UP, cls.PENDING, cls.RUNNING]

    def is_terminal(self):
        return self not in self.nonterminal_statuses()

    def __lt__(self, other):
        return list(JobStatus).index(self) < list(JobStatus).index(other)

    def colored_str(self):
        color = _JOB_STATUS_TO_COLOR[self]
        return f'{color}{self.value}{colorama.Style.RESET_ALL}'


# We have two steps for job submissions:
# 1. Client reserve a job id from the job table by adding a INIT state job.
# 2. Client updates the job status to PENDING by actually submitting the job's
#    command to the scheduler.
# In normal cases, the two steps happens very close to each other through two
# consecutive SSH connections.
# We should update status for INIT job that has been staying in INIT state for
# a while (60 seconds), which likely fails to reach step 2.
# TODO(zhwu): This number should be tuned based on heuristics.
_INIT_SUBMIT_GRACE_PERIOD = 60

_PRE_RESOURCE_STATUSES = [JobStatus.PENDING]


class JobScheduler:
    """Base class for job scheduler"""

    def queue(self, job_id: int, cmd: str) -> None:
        _CURSOR.execute('INSERT INTO pending_jobs VALUES (?,?,?,?)',
                        (job_id, cmd, 0, int(time.time())))
        _CONN.commit()
        set_status(job_id, JobStatus.PENDING)
        self.schedule_step()

    def remove_job_no_lock(self, job_id: int) -> None:
        _CURSOR.execute(f'DELETE FROM pending_jobs WHERE job_id={job_id!r}')
        _CONN.commit()

    def _run_job(self, job_id: int, run_cmd: str):
        _CURSOR.execute((f'UPDATE pending_jobs SET submit={int(time.time())} '
                         f'WHERE job_id={job_id!r}'))
        _CONN.commit()
        # Use nohup to ensure the job driver process is a separate process tree,
        # instead of being a child of the current process. This is important to
        # avoid a chain of driver processes (job driver can call schedule_step()
        # to submit new jobs, and the new job can also call schedule_step()
        # recursively).
        #
        # echo $! will output the PID of the last background process started
        # in the current shell, so we can retrieve it and record in the DB.
        #
        # TODO(zhwu): A more elegant solution is to use another daemon process
        # to be in charge of starting these driver processes, instead of
        # starting them in the current process.
        wrapped_cmd = (f'nohup bash -c {shlex.quote(run_cmd)} '
                       '</dev/null >/dev/null 2>&1 & echo $!')
        proc = subprocess.run(wrapped_cmd,
                              stdout=subprocess.PIPE,
                              stderr=subprocess.PIPE,
                              stdin=subprocess.DEVNULL,
                              start_new_session=True,
                              check=True,
                              shell=True,
                              text=True)
        # Get the PID of the detached process
        pid = int(proc.stdout.strip())

        # TODO(zhwu): Backward compatibility, remove this check after 0.10.0.
        # This is for the case where the job is submitted with SkyPilot older
        # than #4318, using ray job submit.
        if 'job submit' in run_cmd:
            pid = -1
        _CURSOR.execute((f'UPDATE jobs SET pid={pid} '
                         f'WHERE job_id={job_id!r}'))
        _CONN.commit()

    def schedule_step(self, force_update_jobs: bool = False) -> None:
        if force_update_jobs:
            update_status()
        pending_job_ids = self._get_pending_job_ids()
        # TODO(zhwu, mraheja): One optimization can be allowing more than one
        # job staying in the pending state after ray job submit, so that to be
        # faster to schedule a large amount of jobs.
        for job_id in pending_job_ids:
            with filelock.FileLock(_get_lock_path(job_id)):
                pending_job = _get_pending_job(job_id)
                if pending_job is None:
                    # Pending job can be removed by another thread, due to the
                    # job being scheduled already.
                    continue
                run_cmd = pending_job['run_cmd']
                submit = pending_job['submit']
                created_time = pending_job['created_time']
                # We don't have to refresh the job status before checking, as
                # the job status will only be stale in rare cases where ray job
                # crashes; or the job stays in INIT state for a long time.
                # In those cases, the periodic JobSchedulerEvent event will
                # update the job status every 300 seconds.
                status = get_status_no_lock(job_id)
                if (status not in _PRE_RESOURCE_STATUSES or
                        created_time < psutil.boot_time()):
                    # Job doesn't exist, is running/cancelled, or created
                    # before the last reboot.
                    self.remove_job_no_lock(job_id)
                    continue
                if submit:
                    # Next job waiting for resources
                    return
                self._run_job(job_id, run_cmd)
                return

    def _get_pending_job_ids(self) -> List[int]:
        """Returns the job ids in the pending jobs table

        The information contains job_id, run command, submit time,
        creation time.
        """
        raise NotImplementedError


class FIFOScheduler(JobScheduler):
    """First in first out job scheduler"""

    def _get_pending_job_ids(self) -> List[int]:
        rows = _CURSOR.execute(
            'SELECT job_id FROM pending_jobs ORDER BY job_id').fetchall()
        return [row[0] for row in rows]


scheduler = FIFOScheduler()

_JOB_STATUS_TO_COLOR = {
    JobStatus.INIT: colorama.Fore.BLUE,
    JobStatus.SETTING_UP: colorama.Fore.BLUE,
    JobStatus.PENDING: colorama.Fore.BLUE,
    JobStatus.RUNNING: colorama.Fore.GREEN,
    JobStatus.FAILED_DRIVER: colorama.Fore.RED,
    JobStatus.SUCCEEDED: colorama.Fore.GREEN,
    JobStatus.FAILED: colorama.Fore.RED,
    JobStatus.FAILED_SETUP: colorama.Fore.RED,
    JobStatus.CANCELLED: colorama.Fore.YELLOW,
}


def make_job_command_with_user_switching(username: str,
                                         command: str) -> List[str]:
    return ['sudo', '-H', 'su', '--login', username, '-c', command]


def add_job(job_name: str, username: str, run_timestamp: str,
            resources_str: str) -> int:
    """Atomically reserve the next available job id for the user."""
    job_submitted_at = time.time()
    # job_id will autoincrement with the null value
    _CURSOR.execute(
        'INSERT INTO jobs VALUES (null, ?, ?, ?, ?, ?, ?, null, ?, 0)',
        (job_name, username, job_submitted_at, JobStatus.INIT.value,
         run_timestamp, None, resources_str))
    _CONN.commit()
    rows = _CURSOR.execute('SELECT job_id FROM jobs WHERE run_timestamp=(?)',
                           (run_timestamp,))
    for row in rows:
        job_id = row[0]
    assert job_id is not None
    return job_id


def _set_status_no_lock(job_id: int, status: JobStatus) -> None:
    """Setting the status of the job in the database."""
    assert status != JobStatus.RUNNING, (
        'Please use set_job_started() to set job status to RUNNING')
    if status.is_terminal():
        end_at = time.time()
        # status does not need to be set if the end_at is not null, since
        # the job must be in a terminal state already.
        # Don't check the end_at for FAILED_SETUP, so that the generated
        # ray program can overwrite the status.
        check_end_at_str = ' AND end_at IS NULL'
        if status != JobStatus.FAILED_SETUP:
            check_end_at_str = ''
        _CURSOR.execute(
            'UPDATE jobs SET status=(?), end_at=(?) '
            f'WHERE job_id=(?) {check_end_at_str}',
            (status.value, end_at, job_id))
    else:
        _CURSOR.execute(
            'UPDATE jobs SET status=(?), end_at=NULL '
            'WHERE job_id=(?)', (status.value, job_id))
    _CONN.commit()


def set_status(job_id: int, status: JobStatus) -> None:
    # TODO(mraheja): remove pylint disabling when filelock version updated
    # pylint: disable=abstract-class-instantiated
    with filelock.FileLock(_get_lock_path(job_id)):
        _set_status_no_lock(job_id, status)


def set_job_started(job_id: int) -> None:
    # TODO(mraheja): remove pylint disabling when filelock version updated.
    # pylint: disable=abstract-class-instantiated
    with filelock.FileLock(_get_lock_path(job_id)):
        _CURSOR.execute(
            'UPDATE jobs SET status=(?), start_at=(?), end_at=NULL '
            'WHERE job_id=(?)', (JobStatus.RUNNING.value, time.time(), job_id))
        _CONN.commit()


def get_status_no_lock(job_id: int) -> Optional[JobStatus]:
    """Get the status of the job with the given id.

    This function can return a stale status if there is a concurrent update.
    Make sure the caller will not be affected by the stale status, e.g. getting
    the status in a while loop as in `log_lib._follow_job_logs`. Otherwise, use
    `get_status`.
    """
    rows = _CURSOR.execute('SELECT status FROM jobs WHERE job_id=(?)',
                           (job_id,))
    for (status,) in rows:
        if status is None:
            return None
        return JobStatus(status)
    return None


def get_status(job_id: int) -> Optional[JobStatus]:
    # TODO(mraheja): remove pylint disabling when filelock version updated.
    # pylint: disable=abstract-class-instantiated
    with filelock.FileLock(_get_lock_path(job_id)):
        return get_status_no_lock(job_id)


def get_statuses_payload(job_ids: List[Optional[int]]) -> str:
    # Per-job lock is not required here, since the staled job status will not
    # affect the caller.
    query_str = ','.join(['?'] * len(job_ids))
    rows = _CURSOR.execute(
        f'SELECT job_id, status FROM jobs WHERE job_id IN ({query_str})',
        job_ids)
    statuses = {job_id: None for job_id in job_ids}
    for (job_id, status) in rows:
        statuses[job_id] = status
    return message_utils.encode_payload(statuses)


def load_statuses_payload(
        statuses_payload: str) -> Dict[Optional[int], Optional[JobStatus]]:
    original_statuses = message_utils.decode_payload(statuses_payload)
    statuses = dict()
    for job_id, status in original_statuses.items():
        # json.dumps will convert all keys to strings. Integers will
        # become string representations of integers, e.g. "1" instead of 1;
        # `None` will become "null" instead of None. Here we use
        # json.loads to convert them back to their original values.
        # See docstr of core::job_status for the meaning of `statuses`.
        statuses[json.loads(job_id)] = (JobStatus(status)
                                        if status is not None else None)
    return statuses


def get_latest_job_id() -> Optional[int]:
    rows = _CURSOR.execute(
        'SELECT job_id FROM jobs ORDER BY job_id DESC LIMIT 1')
    for (job_id,) in rows:
        return job_id
    return None


def get_job_submitted_or_ended_timestamp_payload(job_id: int,
                                                 get_ended_time: bool) -> str:
    """Get the job submitted/ended timestamp.

    This function should only be called by the jobs controller, which is ok to
    use `submitted_at` instead of `start_at`, because the managed job duration
    need to include both setup and running time and the job will not stay in
    PENDING state.

    The normal job duration will use `start_at` instead of `submitted_at` (in
    `format_job_queue()`), because the job may stay in PENDING if the cluster is
    busy.
    """
    field = 'end_at' if get_ended_time else 'submitted_at'
    rows = _CURSOR.execute(f'SELECT {field} FROM jobs WHERE job_id=(?)',
                           (job_id,))
    for (timestamp,) in rows:
        return message_utils.encode_payload(timestamp)
    return message_utils.encode_payload(None)


def get_ray_port():
    """Get the port Skypilot-internal Ray cluster uses.

    If the port file does not exist, the cluster was launched before #1790,
    return the default port.
    """
    port_path = os.path.expanduser(constants.SKY_REMOTE_RAY_PORT_FILE)
    if not os.path.exists(port_path):
        return 6379
    port = json.load(open(port_path, 'r', encoding='utf-8'))['ray_port']
    return port


def get_job_submission_port():
    """Get the dashboard port Skypilot-internal Ray cluster uses.

    If the port file does not exist, the cluster was launched before #1790,
    return the default port.
    """
    port_path = os.path.expanduser(constants.SKY_REMOTE_RAY_PORT_FILE)
    if not os.path.exists(port_path):
        return 8265
    port = json.load(open(port_path, 'r',
                          encoding='utf-8'))['ray_dashboard_port']
    return port


def _get_records_from_rows(rows) -> List[Dict[str, Any]]:
    records = []
    for row in rows:
        if row[0] is None:
            break
        # TODO: use namedtuple instead of dict
        records.append({
            'job_id': row[JobInfoLoc.JOB_ID.value],
            'job_name': row[JobInfoLoc.JOB_NAME.value],
            'username': row[JobInfoLoc.USERNAME.value],
            'submitted_at': row[JobInfoLoc.SUBMITTED_AT.value],
            'status': JobStatus(row[JobInfoLoc.STATUS.value]),
            'run_timestamp': row[JobInfoLoc.RUN_TIMESTAMP.value],
            'start_at': row[JobInfoLoc.START_AT.value],
            'end_at': row[JobInfoLoc.END_AT.value],
            'resources': row[JobInfoLoc.RESOURCES.value],
            'pid': row[JobInfoLoc.PID.value],
        })
    return records


def _get_jobs(
        username: Optional[str],
        status_list: Optional[List[JobStatus]] = None) -> List[Dict[str, Any]]:
    """Returns jobs with the given fields, sorted by job_id, descending."""
    if status_list is None:
        status_list = list(JobStatus)
    status_str_list = [status.value for status in status_list]
    if username is None:
        rows = _CURSOR.execute(
            f"""\
            SELECT * FROM jobs
            WHERE status IN ({','.join(['?'] * len(status_list))})
            ORDER BY job_id DESC""",
            (*status_str_list,),
        )
    else:
        rows = _CURSOR.execute(
            f"""\
            SELECT * FROM jobs
            WHERE status IN ({','.join(['?'] * len(status_list))})
            AND username=(?)
            ORDER BY job_id DESC""",
            (*status_str_list, username),
        )

    records = _get_records_from_rows(rows)
    return records


def _get_jobs_by_ids(job_ids: List[int]) -> List[Dict[str, Any]]:
    rows = _CURSOR.execute(
        f"""\
        SELECT * FROM jobs
        WHERE job_id IN ({','.join(['?'] * len(job_ids))})
        ORDER BY job_id DESC""",
        (*job_ids,),
    )
    records = _get_records_from_rows(rows)
    return records


def _get_pending_job(job_id: int) -> Optional[Dict[str, Any]]:
    rows = _CURSOR.execute(
        'SELECT created_time, submit, run_cmd FROM pending_jobs '
        f'WHERE job_id={job_id!r}')
    for row in rows:
        created_time, submit, run_cmd = row
        return {
            'created_time': created_time,
            'submit': submit,
            'run_cmd': run_cmd
        }
    return None


def _is_job_driver_process_running(job_pid: int, job_id: int) -> bool:
    """Check if the job driver process is running.

    We check the cmdline to avoid the case where the same pid is reused by a
    different process.
    """
    if job_pid <= 0:
        return False
    try:
        job_process = psutil.Process(job_pid)
        return job_process.is_running() and any(
            JOB_CMD_IDENTIFIER.format(job_id) in line
            for line in job_process.cmdline())
    except psutil.NoSuchProcess:
        return False


def update_job_status(job_ids: List[int],
                      silent: bool = False) -> List[JobStatus]:
    """Updates and returns the job statuses matching our `JobStatus` semantics.

    This function queries `ray job status` and processes those results to match
    our semantics.

    Though we update job status actively in the generated ray program and
    during job cancelling, we still need this to handle the staleness problem,
    caused by instance restarting and other corner cases (if any).

    This function should only be run on the remote instance with ray>=2.4.0.
    """
    echo = logger.info if not silent else logger.debug
    if len(job_ids) == 0:
        return []

    statuses = []
    for job_id in job_ids:
        # Per-job status lock is required because between the job status
        # query and the job status update, the job status in the databse
        # can be modified by the generated ray program.
        with filelock.FileLock(_get_lock_path(job_id)):
            status = None
            job_record = _get_jobs_by_ids([job_id])[0]
            original_status = job_record['status']
            job_submitted_at = job_record['submitted_at']
            job_pid = job_record['pid']

            pid_query_time = time.time()
            failed_driver_transition_message = None
            if original_status == JobStatus.INIT:
                if (job_submitted_at >= psutil.boot_time() and job_submitted_at
                        >= pid_query_time - _INIT_SUBMIT_GRACE_PERIOD):
                    # The job id is reserved, but the job is not submitted yet.
                    # We should keep it in INIT.
                    status = JobStatus.INIT
                else:
                    # We always immediately submit job after the job id is
                    # allocated, i.e. INIT -> PENDING, if a job stays in INIT
                    # for too long, it is likely the job submission process
                    # was killed before the job is submitted. We should set it
                    # to FAILED then. Note, if ray job indicates the job is
                    # running, we will change status to PENDING below.
                    failed_driver_transition_message = (
                        f'INIT job {job_id} is stale, setting to FAILED_DRIVER')
                    status = JobStatus.FAILED_DRIVER

            # job_pid is 0 if the job is not submitted yet.
            # job_pid is -1 if the job is submitted with SkyPilot older than
            # #4318, using ray job submit. We skip the checking for those
            # jobs.
            if job_pid > 0:
                if _is_job_driver_process_running(job_pid, job_id):
                    status = JobStatus.PENDING
                else:
                    # By default, if the job driver process does not exist,
                    # the actual SkyPilot job is one of the following:
                    # 1. Still pending to be submitted.
                    # 2. Submitted and finished.
                    # 3. Driver failed without correctly setting the job
                    #    status in the job table.
                    # Although we set the status to FAILED_DRIVER, it can be
                    # overridden to PENDING if the job is not submitted, or
                    # any other terminal status if the job driver process
                    # finished correctly.
                    failed_driver_transition_message = (
                        f'Job {job_id} driver process is not running, but '
                        'the job state is not in terminal states, setting '
                        'it to FAILED_DRIVER')
                    status = JobStatus.FAILED_DRIVER
            elif job_pid < 0:
                # TODO(zhwu): Backward compatibility, remove after 0.9.0.
                # We set the job status to PENDING instead of actually
                # checking ray job status and let the status in job table
                # take effect in the later max.
                status = JobStatus.PENDING

            pending_job = _get_pending_job(job_id)
            if pending_job is not None:
                if pending_job['created_time'] < psutil.boot_time():
                    failed_driver_transition_message = (
                        f'Job {job_id} is stale, setting to FAILED_DRIVER: '
                        f'created_time={pending_job["created_time"]}, '
                        f'boot_time={psutil.boot_time()}')
                    # The job is stale as it is created before the instance
                    # is booted, e.g. the instance is rebooted.
                    status = JobStatus.FAILED_DRIVER
                elif pending_job['submit'] <= 0:
                    # The job is not submitted (submit <= 0), we set it to
                    # PENDING.
                    # For submitted jobs, the driver should have been started,
                    # because the job_lib.JobScheduler.schedule_step() have
                    # the submit field and driver process pid set in the same
                    # job lock.
                    # The job process check in the above section should
                    # correctly figured out the status and we don't overwrite
                    # it here. (Note: the FAILED_DRIVER status will be
                    # overridden by the actual job terminal status in the table
                    # if the job driver process finished correctly.)
                    status = JobStatus.PENDING

            assert original_status is not None, (job_id, status)
            if status is None:
                # The job is submitted but the job driver process pid is not
                # set in the database. This is guarding against the case where
                # the schedule_step() function is interrupted (e.g., VM stop)
                # at the middle of starting a new process and setting the pid.
                status = original_status
                if (original_status is not None and
                        not original_status.is_terminal()):
                    echo(f'Job {job_id} status is None, setting it to '
                         'FAILED_DRIVER.')
                    # The job may be stale, when the instance is restarted. We
                    # need to reset the job status to FAILED_DRIVER if its
                    # original status is in nonterminal_statuses.
                    echo(f'Job {job_id} is in a unknown state, setting it to '
                         'FAILED_DRIVER')
                    status = JobStatus.FAILED_DRIVER
                    _set_status_no_lock(job_id, status)
            else:
                # Taking max of the status is necessary because:
                # 1. The original status has already been set to later
                #    terminal state by a finished job driver.
                # 2. Job driver process check would map any running job process
                #    to `PENDING`, so we need to take the max to keep it at
                #    later status for jobs actually started in SETTING_UP or
                #    RUNNING.
                status = max(status, original_status)
                assert status is not None, (job_id, status, original_status)
                if status != original_status:  # Prevents redundant update.
                    _set_status_no_lock(job_id, status)
                    echo(f'Updated job {job_id} status to {status}')
                    if (status == JobStatus.FAILED_DRIVER and
                            failed_driver_transition_message is not None):
                        echo(failed_driver_transition_message)
        statuses.append(status)
    return statuses


def fail_all_jobs_in_progress() -> None:
    in_progress_status = [
        status.value for status in JobStatus.nonterminal_statuses()
    ]
    _CURSOR.execute(
        f"""\
        UPDATE jobs SET status=(?)
        WHERE status IN ({','.join(['?'] * len(in_progress_status))})
        """, (JobStatus.FAILED_DRIVER.value, *in_progress_status))
    _CONN.commit()


def update_status() -> None:
    # This will be called periodically by the skylet to update the status
    # of the jobs in the database, to avoid stale job status.
    nonterminal_jobs = _get_jobs(username=None,
                                 status_list=JobStatus.nonterminal_statuses())
    nonterminal_job_ids = [job['job_id'] for job in nonterminal_jobs]

    update_job_status(nonterminal_job_ids)


def is_cluster_idle() -> bool:
    """Returns if the cluster is idle (no in-flight jobs)."""
    in_progress_status = [
        status.value for status in JobStatus.nonterminal_statuses()
    ]
    rows = _CURSOR.execute(
        f"""\
        SELECT COUNT(*) FROM jobs
        WHERE status IN ({','.join(['?'] * len(in_progress_status))})
        """, in_progress_status)
    for (count,) in rows:
        return count == 0
    assert False, 'Should not reach here'


def format_job_queue(jobs: List[Dict[str, Any]]):
    """Format the job queue for display.

    Usage:
        jobs = get_job_queue()
        print(format_job_queue(jobs))
    """
    job_table = log_utils.create_table([
        'ID', 'NAME', 'USER', 'SUBMITTED', 'STARTED', 'DURATION', 'RESOURCES',
        'STATUS', 'LOG'
    ])
    for job in jobs:
        job_table.add_row([
            job['job_id'],
            job['job_name'],
            job['username'],
            log_utils.readable_time_duration(job['submitted_at']),
            log_utils.readable_time_duration(job['start_at']),
            log_utils.readable_time_duration(job['start_at'],
                                             job['end_at'],
                                             absolute=True),
            job['resources'],
            job['status'].colored_str(),
            job['log_path'],
        ])
    return job_table


def dump_job_queue(username: Optional[str], all_jobs: bool) -> str:
    """Get the job queue in encoded json format.

    Args:
        username: The username to show jobs for. Show all the users if None.
        all_jobs: Whether to show all jobs, not just the pending/running ones.
    """
    status_list: Optional[List[JobStatus]] = [
        JobStatus.SETTING_UP, JobStatus.PENDING, JobStatus.RUNNING
    ]
    if all_jobs:
        status_list = None

    jobs = _get_jobs(username, status_list=status_list)
    for job in jobs:
        job['status'] = job['status'].value
        job['log_path'] = os.path.join(constants.SKY_LOGS_DIRECTORY,
                                       job.pop('run_timestamp'))
    return message_utils.encode_payload(jobs)


def load_job_queue(payload: str) -> List[Dict[str, Any]]:
    """Load the job queue from encoded json format.

    Args:
        payload: The encoded payload string to load.
    """
    jobs = message_utils.decode_payload(payload)
    for job in jobs:
        job['status'] = JobStatus(job['status'])
        job['user_hash'] = job['username']
        job['username'] = global_user_state.get_user(job['user_hash']).name
    return jobs


# TODO(zhwu): Backward compatibility for jobs submitted before #4318, remove
# after 0.10.0.
def _create_ray_job_submission_client():
    """Import the ray job submission client."""
    try:
        import ray  # pylint: disable=import-outside-toplevel
    except ImportError:
        logger.error('Failed to import ray')
        raise
    try:
        # pylint: disable=import-outside-toplevel
        from ray import job_submission
    except ImportError:
        logger.error(
            f'Failed to import job_submission with ray=={ray.__version__}')
        raise
    port = get_job_submission_port()
    return job_submission.JobSubmissionClient(
        address=f'http://127.0.0.1:{port}')


def _make_ray_job_id(sky_job_id: int) -> str:
    return f'{sky_job_id}-{getpass.getuser()}'


def cancel_jobs_encoded_results(jobs: Optional[List[int]],
                                cancel_all: bool = False) -> str:
    """Cancel jobs.

    Args:
        jobs: Job IDs to cancel. (See `cancel_all` for special semantics.)
        cancel_all: Whether to cancel all jobs. If True, asserts `jobs` is
            set to None. If False and `jobs` is None, cancel the latest
            running job.

    Returns:
        Encoded job IDs that are actually cancelled. Caller should use
        message_utils.decode_payload() to parse.
    """
    if cancel_all:
        # Cancel all in-progress jobs.
        assert jobs is None, ('If cancel_all=True, usage is to set jobs=None')
        job_records = _get_jobs(
            None, [JobStatus.PENDING, JobStatus.SETTING_UP, JobStatus.RUNNING])
    else:
        if jobs is None:
            # Cancel the latest (largest job ID) running job.
            job_records = _get_jobs(None, [JobStatus.RUNNING])[:1]
        else:
            # Cancel jobs with specified IDs.
            job_records = _get_jobs_by_ids(jobs)

    cancelled_ids = []

    # Sequentially cancel the jobs to avoid the resource number bug caused by
    # ray cluster (tracked in #1262).
    for job_record in job_records:
        job_id = job_record['job_id']
        # Job is locked to ensure that pending queue does not start it while
        # it is being cancelled
        with filelock.FileLock(_get_lock_path(job_id)):
            job = _get_jobs_by_ids([job_id])[0]
            if _is_job_driver_process_running(job['pid'], job_id):
                # Not use process.terminate() as that will only terminate the
                # process shell process, not the ray driver process
                # under the shell.
                #
                # We don't kill all the children of the process, like
                # subprocess_utils.kill_process_daemon() does, but just the
                # process group here, because the underlying job driver can
                # start other jobs with `schedule_step`, causing the other job
                # driver processes to be children of the current job driver
                # process.
                #
                # Killing the process group is enough as the underlying job
                # should be able to clean itself up correctly by ray driver.
                #
                # The process group pid should be the same as the job pid as we
                # use start_new_session=True, but we use os.getpgid() to be
                # extra cautious.
                job_pgid = os.getpgid(job['pid'])
                os.killpg(job_pgid, signal.SIGTERM)
                # We don't have to start a daemon to forcefully kill the process
                # as our job driver process will clean up the underlying
                # child processes.
            elif job['pid'] < 0:
                try:
                    # TODO(zhwu): Backward compatibility, remove after 0.9.0.
                    # The job was submitted with ray job submit before #4318.
                    job_client = _create_ray_job_submission_client()
                    job_client.stop_job(_make_ray_job_id(job['job_id']))
                except RuntimeError as e:
                    # If the request to the job server fails, we should not
                    # set the job to CANCELLED.
                    if 'does not exist' not in str(e):
                        logger.warning(str(e))
                        continue
            # Get the job status again to avoid race condition.
            job_status = get_status_no_lock(job['job_id'])
            if job_status in [
                    JobStatus.PENDING, JobStatus.SETTING_UP, JobStatus.RUNNING
            ]:
                _set_status_no_lock(job['job_id'], JobStatus.CANCELLED)
                cancelled_ids.append(job['job_id'])

        scheduler.schedule_step()
    return message_utils.encode_payload(cancelled_ids)


def get_run_timestamp(job_id: Optional[int]) -> Optional[str]:
    """Returns the relative path to the log file for a job."""
    _CURSOR.execute(
        """\
            SELECT * FROM jobs
            WHERE job_id=(?)""", (job_id,))
    row = _CURSOR.fetchone()
    if row is None:
        return None
    run_timestamp = row[JobInfoLoc.RUN_TIMESTAMP.value]
    return run_timestamp


def run_timestamp_with_globbing_payload(job_ids: List[Optional[str]]) -> str:
    """Returns the relative paths to the log files for job with globbing."""
    query_str = ' OR '.join(['job_id GLOB (?)'] * len(job_ids))
    _CURSOR.execute(
        f"""\
            SELECT * FROM jobs
            WHERE {query_str}""", job_ids)
    rows = _CURSOR.fetchall()
    run_timestamps = {}
    for row in rows:
        job_id = row[JobInfoLoc.JOB_ID.value]
        run_timestamp = row[JobInfoLoc.RUN_TIMESTAMP.value]
        run_timestamps[str(job_id)] = run_timestamp
    return message_utils.encode_payload(run_timestamps)


class JobLibCodeGen:
    """Code generator for job utility functions.

    Usage:

      >> codegen = JobLibCodeGen.add_job(...)
    """

    _PREFIX = [
        'import os',
        'import getpass',
        'from sky.skylet import job_lib, log_lib, constants',
    ]

    @classmethod
    def add_job(cls, job_name: Optional[str], username: str, run_timestamp: str,
                resources_str: str) -> str:
        if job_name is None:
            job_name = '-'
        code = [
            # We disallow job submission when SKYLET_VERSION is older than 9, as
            # it was using ray job submit before #4318, and switched to raw
            # process. Using the old skylet version will cause the job status
            # to be stuck in PENDING state or transition to FAILED_DRIVER state.
            '\nif int(constants.SKYLET_VERSION) < 9: '
            'raise RuntimeError("SkyPilot runtime is too old, which does not '
            'support submitting jobs.")',
            '\njob_id = job_lib.add_job('
            f'{job_name!r},'
            f'{username!r},'
            f'{run_timestamp!r},'
            f'{resources_str!r})',
            'print("Job ID: " + str(job_id), flush=True)',
        ]
        return cls._build(code)

    @classmethod
    def queue_job(cls, job_id: int, cmd: str) -> str:
        code = [
            'job_lib.scheduler.queue('
            f'{job_id!r},'
            f'{cmd!r})',
        ]
        return cls._build(code)

    @classmethod
    def update_status(cls) -> str:
        code = ['job_lib.update_status()']
        return cls._build(code)

    @classmethod
    def get_job_queue(cls, username: Optional[str], all_jobs: bool) -> str:
        # TODO(zhwu): get_job_queue should be combined with get_job_statuses.
        code = [
            'job_queue = job_lib.dump_job_queue('
            f'{username!r}, {all_jobs})',
            'print(job_queue, flush=True)',
        ]
        return cls._build(code)

    @classmethod
    def cancel_jobs(cls,
                    job_ids: Optional[List[int]],
                    cancel_all: bool = False) -> str:
        """See job_lib.cancel_jobs()."""
        code = [
            (f'cancelled = job_lib.cancel_jobs_encoded_results('
             f' {job_ids!r}, {cancel_all})'),
            # Print cancelled IDs. Caller should parse by decoding.
            'print(cancelled, flush=True)',
        ]
        return cls._build(code)

    @classmethod
    def fail_all_jobs_in_progress(cls) -> str:
        # Used only for restarting a cluster.
        code = ['job_lib.fail_all_jobs_in_progress()']
        return cls._build(code)

    @classmethod
    def tail_logs(cls,
                  job_id: Optional[int],
                  managed_job_id: Optional[int],
                  follow: bool = True,
                  tail: int = 0) -> str:
        # pylint: disable=line-too-long

        code = [
            # We use != instead of is not because 1 is not None will print a warning:
            # <stdin>:1: SyntaxWarning: "is not" with a literal. Did you mean "!="?
            f'job_id = {job_id} if {job_id} != None else job_lib.get_latest_job_id()',
            'run_timestamp = job_lib.get_run_timestamp(job_id)',
            f'log_dir = None if run_timestamp is None else os.path.join({constants.SKY_LOGS_DIRECTORY!r}, run_timestamp)',
            f'tail_log_kwargs = {{"job_id": job_id, "log_dir": log_dir, "managed_job_id": {managed_job_id!r}, "follow": {follow}}}',
            f'{_LINUX_NEW_LINE}if getattr(constants, "SKYLET_LIB_VERSION", 1) > 1: tail_log_kwargs["tail"] = {tail}',
            f'{_LINUX_NEW_LINE}log_lib.tail_logs(**tail_log_kwargs)',
        ]
        return cls._build(code)

    @classmethod
    def get_job_status(cls, job_ids: Optional[List[int]] = None) -> str:
        # Prints "Job <id> <status>" for UX; caller should parse the last token.
        code = [
            f'job_ids = {job_ids} if {job_ids} is not None '
            'else [job_lib.get_latest_job_id()]',
            'job_statuses = job_lib.get_statuses_payload(job_ids)',
            'print(job_statuses, flush=True)',
        ]
        return cls._build(code)

    @classmethod
    def get_job_submitted_or_ended_timestamp_payload(
            cls,
            job_id: Optional[int] = None,
            get_ended_time: bool = False) -> str:
        code = [
            f'job_id = {job_id} if {job_id} is not None '
            'else job_lib.get_latest_job_id()',
            'job_time = '
            'job_lib.get_job_submitted_or_ended_timestamp_payload('
            f'job_id, {get_ended_time})',
            'print(job_time, flush=True)',
        ]
        return cls._build(code)

    @classmethod
    def get_run_timestamp_with_globbing(cls,
                                        job_ids: Optional[List[str]]) -> str:
        code = [
            f'job_ids = {job_ids} if {job_ids} is not None '
            'else [job_lib.get_latest_job_id()]',
            'log_dirs = job_lib.run_timestamp_with_globbing_payload(job_ids)',
            'print(log_dirs, flush=True)',
        ]
        return cls._build(code)

    @classmethod
    def _build(cls, code: List[str]) -> str:
        code = cls._PREFIX + code
        code = ';'.join(code)
        return f'{constants.SKY_PYTHON_CMD} -u -c {shlex.quote(code)}'<|MERGE_RESOLUTION|>--- conflicted
+++ resolved
@@ -143,15 +143,13 @@
     # In the 'jobs' table, the `start_at` column will be set to the current
     # time, when the job is firstly transitioned to RUNNING.
     RUNNING = 'RUNNING'
-<<<<<<< HEAD
     """The job is running."""
-=======
     # The job driver process failed. This happens when the job driver process
     # finishes when the status in job table is still not set to terminal state.
     # We should keep this state before the SUCCEEDED, as our job status update
     # relies on the order of the statuses to keep the latest status.
     FAILED_DRIVER = 'FAILED_DRIVER'
->>>>>>> 334b268c
+    """The job driver process failed."""
     # 3 terminal states below: once reached, they do not transition.
     # The job finished successfully.
     SUCCEEDED = 'SUCCEEDED'
